--- conflicted
+++ resolved
@@ -1,10 +1,6 @@
 [package]
 name = "kittycad-modeling-cmds"
-<<<<<<< HEAD
-version = "0.2.24"
-=======
 version = "0.2.25"
->>>>>>> de937185
 edition = "2021"
 authors = ["KittyCAD, Inc."]
 description = "Commands in the KittyCAD Modeling API"
