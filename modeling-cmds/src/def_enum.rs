use kittycad_modeling_cmds_macros::define_modeling_cmd_enum;
use schemars::JsonSchema;
use serde::{Deserialize, Serialize};

pub use self::each_cmd::*;
use crate::{self as kittycad_modeling_cmds};

define_modeling_cmd_enum! {
    pub mod each_cmd {
        use std::collections::HashSet;

        use crate::{self as kittycad_modeling_cmds};
        use kittycad_modeling_cmds_macros::{ModelingCmdVariant};
        use parse_display_derive::{Display, FromStr};
        use schemars::JsonSchema;
        use serde::{Deserialize, Serialize};
        use uuid::Uuid;
        use crate::shared::CameraViewState;

        use crate::{
            format::{OutputFormat2d, OutputFormat3d},
            id::ModelingCmdId,
            length_unit::LengthUnit,
            shared::{
                Angle,
                BodyType,
                ComponentTransform,
                RelativeTo,
                CutType, CutTypeV2,
                CutStrategy,
                CameraMovement,
                ExtrudedFaceInfo, ExtrudeMethod,
                AnnotationOptions, AnnotationType, CameraDragInteractionType, Color, DistanceType, EntityType,
                PathComponentConstraintBound, PathComponentConstraintType, PathSegment, PerspectiveCameraParameters,
                Point2d, Point3d, ExtrudeReference, SceneSelectionType, SceneToolType, Opposite,
            },
            units,
        };

        /// Mike says this usually looks nice.
        fn default_animation_seconds() -> f64 {
            0.4
        }

        /// Default empty uuid vector.
        fn default_uuid_vector() -> Vec<Uuid> {
            Vec::new()
        }

        /// Evaluates the position of a path in one shot (engine utility for kcl executor)
        #[derive(
            Debug, Clone, PartialEq, Serialize, Deserialize, JsonSchema, ModelingCmdVariant,
        )]
        #[cfg_attr(feature = "ts-rs", derive(ts_rs::TS))]
        #[cfg_attr(feature = "ts-rs", ts(export_to = "ModelingCmd.ts"))]
        pub struct EngineUtilEvaluatePath {
            /// The path in json form (the serialized result of the kcl Sketch/Path object
            pub path_json: String,

            /// The evaluation parameter (path curve parameter in the normalized domain [0, 1])
            pub t: f64,
        }

        /// Start a new path.
        #[derive(
            Debug, Clone, Default, PartialEq, Serialize, Deserialize, JsonSchema, ModelingCmdVariant,
        )]
        #[cfg_attr(feature = "ts-rs", derive(ts_rs::TS))]
        #[cfg_attr(feature = "ts-rs", ts(export_to = "ModelingCmd.ts"))]
        pub struct StartPath {}

        /// Move the path's "pen".
        /// If you're in sketch mode, these coordinates are in the local coordinate system,
        /// not the world's coordinate system.
        /// For example, say you're sketching on the plane {x: (1,0,0), y: (0,1,0), origin: (0, 0, 50)}.
        /// In other words, the plane 50 units above the default XY plane. Then, moving the pen
        /// to (1, 1, 0) with this command uses local coordinates. So, it would move the pen to
        /// (1, 1, 50) in global coordinates.
        #[derive(
            Debug, Clone, PartialEq, Serialize, Deserialize, JsonSchema, ModelingCmdVariant,
        )]
        #[cfg_attr(feature = "ts-rs", derive(ts_rs::TS))]
        #[cfg_attr(feature = "ts-rs", ts(export_to = "ModelingCmd.ts"))]
        pub struct MovePathPen {
            /// The ID of the command which created the path.
            pub path: ModelingCmdId,
            /// Where the path's pen should be.
            pub to: Point3d<LengthUnit>,
        }

        /// Extend a path by adding a new segment which starts at the path's "pen".
        /// If no "pen" location has been set before (via `MovePen`), then the pen is at the origin.
        #[derive(
            Debug, Clone, PartialEq, Serialize, Deserialize, JsonSchema, ModelingCmdVariant,
        )]
        #[cfg_attr(feature = "ts-rs", derive(ts_rs::TS))]
        #[cfg_attr(feature = "ts-rs", ts(export_to = "ModelingCmd.ts"))]
        pub struct ExtendPath {
            /// The ID of the command which created the path.
            pub path: ModelingCmdId,
            /// Segment to append to the path.
            /// This segment will implicitly begin at the current "pen" location.
            pub segment: PathSegment,
            /// Optional label to associate with the new path segment.
            #[serde(default, skip_serializing_if = "Option::is_none")]
            pub label: Option<String>,
        }

        /// Command for extruding a solid 2d.
        #[derive(
            Debug, Clone, PartialEq, Serialize, Deserialize, JsonSchema, ModelingCmdVariant,
        )]
        #[cfg_attr(feature = "ts-rs", derive(ts_rs::TS))]
        #[cfg_attr(feature = "ts-rs", ts(export_to = "ModelingCmd.ts"))]
        pub struct Extrude {
            /// Which sketch to extrude.
            /// Must be a closed 2D solid.
            pub target: ModelingCmdId,
            /// How far off the plane to extrude
            pub distance: LengthUnit,
            /// Which IDs should the new faces have?
            /// If this isn't given, the engine will generate IDs.
            #[serde(default)]
            pub faces: Option<ExtrudedFaceInfo>,
            /// Should the extrusion also extrude in the opposite direction?
            /// If so, this specifies its distance.
            #[serde(default)]
            pub opposite: Opposite<LengthUnit>,
            /// Should the extrusion create a new object or be part of the existing object.
            #[serde(default)]
            pub extrude_method: ExtrudeMethod,
<<<<<<< HEAD
            /// Only used if the extrusion is created from a face and extrude_method = Merge
            /// If true, seams between the extrusion and the original body will be shown. 
            /// Otherwise, seams resulting from the extrusion will be removed where possible.
            #[serde(default)]
            pub show_seams: Option<bool>,
=======
            /// Should this extrude create a solid body or a surface?
            #[serde(default)]
            pub body_type: BodyType,
>>>>>>> f4d8956c
        }

        /// Command for extruding a solid 2d to a reference geometry.
        #[derive(
            Debug, Clone, PartialEq, Serialize, Deserialize, JsonSchema, ModelingCmdVariant,
        )]
        #[cfg_attr(feature = "ts-rs", derive(ts_rs::TS))]
        #[cfg_attr(feature = "ts-rs", ts(export_to = "ModelingCmd.ts"))]
        pub struct ExtrudeToReference {
            /// Which sketch to extrude.
            /// Must be a closed 2D solid.
            pub target: ModelingCmdId,
            /// Reference to extrude to.
            /// Extrusion occurs along the target's normal until it is as close to the reference as possible.
            pub reference: ExtrudeReference,
            /// Which IDs should the new faces have?
            /// If this isn't given, the engine will generate IDs.
            #[serde(default)]
            pub faces: Option<ExtrudedFaceInfo>,
            /// Should the extrusion create a new object or be part of the existing object.
            #[serde(default)]
            pub extrude_method: ExtrudeMethod,
            /// Should this extrude create a solid body or a surface?
            #[serde(default)]
            pub body_type: BodyType,
        }

        fn default_twist_extrude_section_interval() -> Angle {
            Angle::from_degrees(15.0)
        }

        /// Command for twist extruding a solid 2d.
        #[derive(
            Debug, Clone, PartialEq, Serialize, Deserialize, JsonSchema, ModelingCmdVariant,
        )]
        #[cfg_attr(feature = "ts-rs", derive(ts_rs::TS))]
        #[cfg_attr(feature = "ts-rs", ts(export_to = "ModelingCmd.ts"))]
        pub struct TwistExtrude {
            /// Which sketch to extrude.
            /// Must be a closed 2D solid.
            pub target: ModelingCmdId,
            /// How far off the plane to extrude
            pub distance: LengthUnit,
            /// Which IDs should the new faces have?
            /// If this isn't given, the engine will generate IDs.
            #[serde(default)]
            pub faces: Option<ExtrudedFaceInfo>,
            /// Center to twist about (relative to 2D sketch)
            #[serde(default)]
            pub center_2d: Point2d<f64>,
            /// Total rotation of the section
            pub total_rotation_angle: Angle,
            ///Angle step interval (converted to whole number degrees and bounded between 4° and 90°)
            #[serde(default = "default_twist_extrude_section_interval")]
            pub angle_step_size: Angle,
            ///The twisted surface loft tolerance
            pub tolerance: LengthUnit,
            /// Should this extrude create a solid body or a surface?
            #[serde(default)]
            pub body_type: BodyType,
        }

        /// Extrude the object along a path.
        #[derive(
            Clone, Debug, PartialEq, Deserialize, JsonSchema, Serialize, ModelingCmdVariant,
        )]
        #[cfg_attr(feature = "ts-rs", derive(ts_rs::TS))]
        #[cfg_attr(feature = "ts-rs", ts(export_to = "ModelingCmd.ts"))]
        pub struct Sweep {
            /// Which sketch to sweep.
            /// Must be a closed 2D solid.
            pub target: ModelingCmdId,
            /// Path along which to sweep.
            pub trajectory: ModelingCmdId,
            /// If true, the sweep will be broken up into sub-sweeps (extrusions, revolves, sweeps) based on the trajectory path components.
            pub sectional: bool,
            /// The maximum acceptable surface gap computed between the revolution surface joints. Must be positive (i.e. greater than zero).
            pub tolerance: LengthUnit,
            /// What is this sweep relative to?
            #[serde(default)]
            pub relative_to: RelativeTo,
        }

        /// Command for revolving a solid 2d.
        #[derive(
            Debug, Clone, PartialEq, Serialize, Deserialize, JsonSchema, ModelingCmdVariant,
        )]
        #[cfg_attr(feature = "ts-rs", derive(ts_rs::TS))]
        #[cfg_attr(feature = "ts-rs", ts(export_to = "ModelingCmd.ts"))]
        pub struct Revolve {
            /// Which sketch to revolve.
            /// Must be a closed 2D solid.
            pub target: ModelingCmdId,
            /// The origin of the extrusion axis
            pub origin: Point3d<LengthUnit>,
            /// The axis of the extrusion (taken from the origin)
            pub axis: Point3d<f64>,
            /// If true, the axis is interpreted within the 2D space of the solid 2D's plane
            pub axis_is_2d: bool,
            /// The signed angle of revolution (in degrees, must be <= 360 in either direction)
            pub angle: Angle,
            /// The maximum acceptable surface gap computed between the revolution surface joints. Must be positive (i.e. greater than zero).
            pub tolerance: LengthUnit,
            /// Should the revolution also revolve in the opposite direction along the given axis?
            /// If so, this specifies its angle.
            #[serde(default)]
            pub opposite: Opposite<Angle>,
        }

        /// Command for shelling a solid3d face
        #[derive(
            Debug, Clone, PartialEq, Serialize, Deserialize, JsonSchema, ModelingCmdVariant,
        )]
        #[cfg_attr(feature = "ts-rs", derive(ts_rs::TS))]
        #[cfg_attr(feature = "ts-rs", ts(export_to = "ModelingCmd.ts"))]
        pub struct Solid3dShellFace {
            /// Which Solid3D is being shelled.
            pub object_id: Uuid,
            /// Which faces to remove, leaving only the shell.
            pub face_ids: Vec<Uuid>,
            /// How thick the shell should be.
            /// Smaller values mean a thinner shell.
            pub shell_thickness: LengthUnit,
            /// If true, the Solid3D is made hollow instead of removing the selected faces
            #[serde(default)]
            pub hollow: bool,
        }

        /// Command for revolving a solid 2d about a brep edge
        #[derive(
            Debug, Clone, PartialEq, Serialize, Deserialize, JsonSchema, ModelingCmdVariant,
        )]
        #[cfg_attr(feature = "ts-rs", derive(ts_rs::TS))]
        #[cfg_attr(feature = "ts-rs", ts(export_to = "ModelingCmd.ts"))]
        pub struct RevolveAboutEdge {
            /// Which sketch to revolve.
            /// Must be a closed 2D solid.
            pub target: ModelingCmdId,
            /// The edge to use as the axis of revolution, must be linear and lie in the plane of the solid
            pub edge_id: Uuid,
            /// The signed angle of revolution (in degrees, must be <= 360 in either direction)
            pub angle: Angle,
            /// The maximum acceptable surface gap computed between the revolution surface joints. Must be positive (i.e. greater than zero).
            pub tolerance: LengthUnit,
            /// Should the revolution also revolve in the opposite direction along the given axis?
            /// If so, this specifies its angle.
            #[serde(default)]
            pub opposite: Opposite<Angle>,
        }

        /// Command for lofting sections to create a solid
        #[derive(
            Debug, Clone, PartialEq, Serialize, Deserialize, JsonSchema, ModelingCmdVariant
        )]
        #[cfg_attr(feature = "ts-rs", derive(ts_rs::TS))]
        #[cfg_attr(feature = "ts-rs", ts(export_to = "ModelingCmd.ts"))]
        pub struct Loft {
            /// The closed section curves to create a lofted solid from.
            /// Currently, these must be Solid2Ds
            pub section_ids: Vec<Uuid>,
            /// Degree of the interpolation. Must be greater than zero.
            /// For example, use 2 for quadratic, or 3 for cubic interpolation in the V direction.
            pub v_degree: std::num::NonZeroU32,
            /// Attempt to approximate rational curves (such as arcs) using a bezier.
            /// This will remove banding around interpolations between arcs and non-arcs.  It may produce errors in other scenarios
            /// Over time, this field won't be necessary.
            pub bez_approximate_rational: bool,
            /// This can be set to override the automatically determined topological base curve, which is usually the first section encountered.
            pub base_curve_index: Option<u32>,
            /// Tolerance
            pub tolerance: LengthUnit,
        }


        /// Closes a path, converting it to a 2D solid.
        #[derive(
            Debug, Clone, PartialEq, Serialize, Deserialize, JsonSchema, ModelingCmdVariant,
        )]
        #[cfg_attr(feature = "ts-rs", derive(ts_rs::TS))]
        #[cfg_attr(feature = "ts-rs", ts(export_to = "ModelingCmd.ts"))]
        pub struct ClosePath {
            /// Which path to close.
            pub path_id: Uuid,
        }

        /// Camera drag started.
        #[derive(Debug, Clone, PartialEq, Serialize, Deserialize, JsonSchema, ModelingCmdVariant)]
        #[cfg_attr(feature = "ts-rs", derive(ts_rs::TS))]
        #[cfg_attr(feature = "ts-rs", ts(export_to = "ModelingCmd.ts"))]
        pub struct CameraDragStart {
            /// The type of camera drag interaction.
            pub interaction: CameraDragInteractionType,
            /// The initial mouse position.
            pub window: Point2d,
        }

        /// Camera drag continued.
        #[derive(Debug, Clone, PartialEq, Serialize, Deserialize, JsonSchema, ModelingCmdVariant)]
        #[cfg_attr(feature = "ts-rs", derive(ts_rs::TS))]
        #[cfg_attr(feature = "ts-rs", ts(export_to = "ModelingCmd.ts"))]
        pub struct CameraDragMove {
            /// The type of camera drag interaction.
            pub interaction: CameraDragInteractionType,
            /// The current mouse position.
            pub window: Point2d,
            /// Logical timestamp. The client should increment this
            /// with every event in the current mouse drag. That way, if the
            /// events are being sent over an unordered channel, the API
            /// can ignore the older events.
            pub sequence: Option<u32>,
        }

        /// Camera drag ended
        #[derive(Debug, Clone, PartialEq, Serialize, Deserialize, JsonSchema, ModelingCmdVariant)]
        #[cfg_attr(feature = "ts-rs", derive(ts_rs::TS))]
        #[cfg_attr(feature = "ts-rs", ts(export_to = "ModelingCmd.ts"))]
        pub struct CameraDragEnd {
            /// The type of camera drag interaction.
            pub interaction: CameraDragInteractionType,
            /// The final mouse position.
            pub window: Point2d,
        }

        /// Gets the default camera's camera settings
        #[derive(Debug, Clone, Default, PartialEq, Serialize, Deserialize, JsonSchema, ModelingCmdVariant)]
        #[cfg_attr(feature = "ts-rs", derive(ts_rs::TS))]
        #[cfg_attr(feature = "ts-rs", ts(export_to = "ModelingCmd.ts"))]
        pub struct DefaultCameraGetSettings {}

        /// Gets the default camera's view state
        #[derive(Debug, Clone, Default, PartialEq, Serialize, Deserialize, JsonSchema, ModelingCmdVariant)]
        #[cfg_attr(feature = "ts-rs", derive(ts_rs::TS))]
        #[cfg_attr(feature = "ts-rs", ts(export_to = "ModelingCmd.ts"))]
        pub struct DefaultCameraGetView {}

        /// Sets the default camera's view state
        #[derive(Debug, Clone, Default, PartialEq, Serialize, Deserialize, JsonSchema, ModelingCmdVariant)]
        #[cfg_attr(feature = "ts-rs", derive(ts_rs::TS))]
        #[cfg_attr(feature = "ts-rs", ts(export_to = "ModelingCmd.ts"))]
        pub struct DefaultCameraSetView {
            /// Camera view state
            pub view: CameraViewState,
        }

        /// Change what the default camera is looking at.
        #[derive(Debug, Clone, PartialEq, Serialize, Deserialize, JsonSchema, ModelingCmdVariant)]
        #[cfg_attr(feature = "ts-rs", derive(ts_rs::TS))]
        #[cfg_attr(feature = "ts-rs", ts(export_to = "ModelingCmd.ts"))]
        pub struct DefaultCameraLookAt {
            /// Where the camera is positioned
            pub vantage: Point3d,
            /// What the camera is looking at. Center of the camera's field of vision
            pub center: Point3d,
            /// Which way is "up", from the camera's point of view.
            pub up: Point3d,
            /// Logical timestamp. The client should increment this
            /// with every event in the current mouse drag. That way, if the
            /// events are being sent over an unordered channel, the API
            /// can ignore the older events.
            pub sequence: Option<u32>,
        }

        /// Change what the default camera is looking at.
        #[derive(Debug, Clone, PartialEq, Serialize, Deserialize, JsonSchema, ModelingCmdVariant)]
        #[cfg_attr(feature = "ts-rs", derive(ts_rs::TS))]
        #[cfg_attr(feature = "ts-rs", ts(export_to = "ModelingCmd.ts"))]
        pub struct DefaultCameraPerspectiveSettings {
            /// Where the camera is positioned
            pub vantage: Point3d,
            /// What the camera is looking at. Center of the camera's field of vision
            pub center: Point3d,
            /// Which way is "up", from the camera's point of view.
            pub up: Point3d,
            /// The field of view angle in the y direction, in degrees.
            pub fov_y: Option<f32>,
            /// The distance to the near clipping plane.
            pub z_near: Option<f32>,
            /// The distance to the far clipping plane.
            pub z_far: Option<f32>,
            /// Logical timestamp. The client should increment this
            /// with every event in the current mouse drag. That way, if the
            /// events are being sent over an unordered channel, the API
            /// can ignore the older events.
            pub sequence: Option<u32>,
        }

        /// Adjust zoom of the default camera.
        #[derive(Debug, Clone, PartialEq, Serialize, Deserialize, JsonSchema, ModelingCmdVariant)]
        #[cfg_attr(feature = "ts-rs", derive(ts_rs::TS))]
        #[cfg_attr(feature = "ts-rs", ts(export_to = "ModelingCmd.ts"))]
        pub struct DefaultCameraZoom {
            /// Move the camera forward along the vector it's looking at,
            /// by this magnitudedefaultCameraZoom.
            /// Basically, how much should the camera move forward by.
            pub magnitude: f32,
        }

        /// Export a sketch to a file.
        #[derive(Debug, Clone, PartialEq, Serialize, Deserialize, JsonSchema, ModelingCmdVariant)]
        #[cfg_attr(feature = "ts-rs", derive(ts_rs::TS))]
        #[cfg_attr(feature = "ts-rs", ts(export_to = "ModelingCmd.ts"))]
        pub struct Export2d {
            /// IDs of the entities to be exported.
            pub entity_ids: Vec<Uuid>,
            /// The file format to export to.
            pub format: OutputFormat2d,
        }

        /// Export the scene to a file.
        #[derive(Debug, Clone, PartialEq, Serialize, Deserialize, JsonSchema, ModelingCmdVariant)]
        #[cfg_attr(feature = "ts-rs", derive(ts_rs::TS))]
        #[cfg_attr(feature = "ts-rs", ts(export_to = "ModelingCmd.ts"))]
        pub struct Export3d {
            /// IDs of the entities to be exported. If this is empty, then all entities are exported.
            pub entity_ids: Vec<Uuid>,
            /// The file format to export to.
            pub format: OutputFormat3d,
        }

        /// Export the scene to a file.
        #[derive(Debug, Clone, PartialEq, Serialize, Deserialize, JsonSchema, ModelingCmdVariant)]
        #[cfg_attr(feature = "ts-rs", derive(ts_rs::TS))]
        #[cfg_attr(feature = "ts-rs", ts(export_to = "ModelingCmd.ts"))]
        pub struct Export {
            /// IDs of the entities to be exported. If this is empty, then all entities are exported.
            pub entity_ids: Vec<Uuid>,
            /// The file format to export to.
            pub format: OutputFormat3d,
        }

        /// What is this entity's parent?
        #[derive(Debug, Clone, PartialEq, Serialize, Deserialize, JsonSchema, ModelingCmdVariant)]
        #[cfg_attr(feature = "ts-rs", derive(ts_rs::TS))]
        #[cfg_attr(feature = "ts-rs", ts(export_to = "ModelingCmd.ts"))]
        pub struct EntityGetParentId {
            /// ID of the entity being queried.
            pub entity_id: Uuid,
        }

        /// How many children does the entity have?
        #[derive(Debug, Clone, PartialEq, Serialize, Deserialize, JsonSchema, ModelingCmdVariant)]
        #[cfg_attr(feature = "ts-rs", derive(ts_rs::TS))]
        #[cfg_attr(feature = "ts-rs", ts(export_to = "ModelingCmd.ts"))]
        pub struct EntityGetNumChildren {
            /// ID of the entity being queried.
            pub entity_id: Uuid,
        }

        /// What is the UUID of this entity's n-th child?
        #[derive(Debug, Clone, PartialEq, Serialize, Deserialize, JsonSchema, ModelingCmdVariant)]
        #[cfg_attr(feature = "ts-rs", derive(ts_rs::TS))]
        #[cfg_attr(feature = "ts-rs", ts(export_to = "ModelingCmd.ts"))]
        pub struct EntityGetChildUuid {
            /// ID of the entity being queried.
            pub entity_id: Uuid,
            /// Index into the entity's list of children.
            pub child_index: u32,
        }

        /// What are all UUIDs of this entity's children?
        #[derive(Debug, Clone, PartialEq, Serialize, Deserialize, JsonSchema, ModelingCmdVariant)]
        #[cfg_attr(feature = "ts-rs", derive(ts_rs::TS))]
        #[cfg_attr(feature = "ts-rs", ts(export_to = "ModelingCmd.ts"))]
        pub struct EntityGetAllChildUuids {
            /// ID of the entity being queried.
            pub entity_id: Uuid,
        }

        /// What are all UUIDs of all the paths sketched on top of this entity?
        #[derive(Debug, Clone, PartialEq, Serialize, Deserialize, JsonSchema, ModelingCmdVariant)]
        #[cfg_attr(feature = "ts-rs", derive(ts_rs::TS))]
        #[cfg_attr(feature = "ts-rs", ts(export_to = "ModelingCmd.ts"))]
        pub struct EntityGetSketchPaths {
            /// ID of the entity being queried.
            pub entity_id: Uuid,
        }

        /// What is the distance between these two entities?
        #[derive(Debug, Clone, PartialEq, Serialize, Deserialize, JsonSchema, ModelingCmdVariant)]
        #[cfg_attr(feature = "ts-rs", derive(ts_rs::TS))]
        #[cfg_attr(feature = "ts-rs", ts(export_to = "ModelingCmd.ts"))]
        pub struct EntityGetDistance {
            /// ID of the first entity being queried.
            pub entity_id1: Uuid,
            /// ID of the second entity being queried.
            pub entity_id2: Uuid,
            /// Type of distance to be measured.
            pub distance_type: DistanceType,
        }

        /// Create a pattern using this entity by specifying the transform for each desired repetition.
        /// Transformations are performed in the following order (first applied to last applied): scale, rotate, translate.
        #[derive(Debug, Clone, PartialEq, Serialize, Deserialize, JsonSchema, ModelingCmdVariant)]
        #[cfg_attr(feature = "ts-rs", derive(ts_rs::TS))]
        #[cfg_attr(feature = "ts-rs", ts(export_to = "ModelingCmd.ts"))]
        pub struct EntityClone {
            /// ID of the entity being cloned.
            pub entity_id: Uuid,
        }

        /// Create a pattern using this entity by specifying the transform for each desired repetition.
        /// Transformations are performed in the following order (first applied to last applied): scale, rotate, translate.
        #[derive(Debug, Clone, PartialEq, Serialize, Deserialize, JsonSchema, ModelingCmdVariant)]
        #[cfg_attr(feature = "ts-rs", derive(ts_rs::TS))]
        #[cfg_attr(feature = "ts-rs", ts(export_to = "ModelingCmd.ts"))]
        pub struct EntityLinearPatternTransform {
            /// ID of the entity being copied.
            pub entity_id: Uuid,
            /// How to transform each repeated solid.
            /// The 0th transform will create the first copy of the entity.
            /// The total number of (optional) repetitions equals the size of this list.
            #[serde(default)]
            pub transform: Vec<crate::shared::Transform>,
            /// Alternatively, you could set this key instead.
            /// If you want to use multiple transforms per item.
            /// If this is non-empty then the `transform` key must be empty, and vice-versa.
            #[serde(default)]
            pub transforms: Vec<Vec<crate::shared::Transform>>,
        }

        /// Create a linear pattern using this entity.
        #[derive(Debug, Clone, PartialEq, Serialize, Deserialize, JsonSchema, ModelingCmdVariant)]
        #[cfg_attr(feature = "ts-rs", derive(ts_rs::TS))]
        #[cfg_attr(feature = "ts-rs", ts(export_to = "ModelingCmd.ts"))]
        pub struct EntityLinearPattern {
            /// ID of the entity being copied.
            pub entity_id: Uuid,
            /// Axis along which to make the copies.
            /// For Solid2d patterns, the z component is ignored.
            pub axis: Point3d<f64>,
            /// Number of repetitions to make.
            pub num_repetitions: u32,
            /// Spacing between repetitions.
            pub spacing: LengthUnit,
        }
        /// Create a circular pattern using this entity.
        #[derive(Debug, Clone, PartialEq, Serialize, Deserialize, JsonSchema, ModelingCmdVariant)]
        #[cfg_attr(feature = "ts-rs", derive(ts_rs::TS))]
        #[cfg_attr(feature = "ts-rs", ts(export_to = "ModelingCmd.ts"))]
        pub struct EntityCircularPattern {
            /// ID of the entity being copied.
            pub entity_id: Uuid,
            /// Axis around which to make the copies.
            /// For Solid2d patterns, this is ignored.
            pub axis: Point3d<f64>,
            /// Point around which to make the copies.
            /// For Solid2d patterns, the z component is ignored.
            pub center: Point3d<LengthUnit>,
            /// Number of repetitions to make.
            pub num_repetitions: u32,
            /// Arc angle (in degrees) to place repetitions along.
            pub arc_degrees: f64,
            /// Whether or not to rotate the objects as they are copied.
            pub rotate_duplicates: bool,
        }

        /// Create a helix using the input cylinder and other specified parameters.
        #[derive(Debug, Clone, PartialEq, Serialize, Deserialize, JsonSchema, ModelingCmdVariant)]
        #[cfg_attr(feature = "ts-rs", derive(ts_rs::TS))]
        #[cfg_attr(feature = "ts-rs", ts(export_to = "ModelingCmd.ts"))]
        pub struct EntityMakeHelix {
            /// ID of the cylinder.
            pub cylinder_id: Uuid,
            /// Number of revolutions.
            pub revolutions: f64,
            /// Start angle.
            #[serde(default)]
            pub start_angle: Angle,
            /// Is the helix rotation clockwise?
            pub is_clockwise: bool,
            /// Length of the helix. If None, the length of the cylinder will be used instead.
            pub length: Option<LengthUnit>,
        }

        /// Create a helix using the specified parameters.
        #[derive(Debug, Clone, PartialEq, Serialize, Deserialize, JsonSchema, ModelingCmdVariant)]
        #[cfg_attr(feature = "ts-rs", derive(ts_rs::TS))]
        #[cfg_attr(feature = "ts-rs", ts(export_to = "ModelingCmd.ts"))]
        pub struct EntityMakeHelixFromParams {
            /// Radius of the helix.
            pub radius: LengthUnit,
            /// Length of the helix.
            pub length: LengthUnit,
            /// Number of revolutions.
            pub revolutions: f64,
            /// Start angle.
            #[serde(default)]
            pub start_angle: Angle,
            /// Is the helix rotation clockwise?
            pub is_clockwise: bool,
            /// Center of the helix at the base of the helix.
            pub center: Point3d<LengthUnit>,
            /// Axis of the helix. The helix will be created around and in the direction of this axis.
            pub axis: Point3d<f64>,
        }

        /// Create a helix using the specified parameters.
        #[derive(Debug, Clone, PartialEq, Serialize, Deserialize, JsonSchema, ModelingCmdVariant)]
        #[cfg_attr(feature = "ts-rs", derive(ts_rs::TS))]
        #[cfg_attr(feature = "ts-rs", ts(export_to = "ModelingCmd.ts"))]
        pub struct EntityMakeHelixFromEdge {
            /// Radius of the helix.
            pub radius: LengthUnit,
            /// Length of the helix. If None, the length of the edge will be used instead.
            pub length: Option<LengthUnit>,
            /// Number of revolutions.
            pub revolutions: f64,
            /// Start angle.
            #[serde(default)]
            pub start_angle: Angle,
            /// Is the helix rotation clockwise?
            pub is_clockwise: bool,
            /// Edge about which to make the helix.
            pub edge_id: Uuid,
        }

        /// Mirror the input entities over the specified axis. (Currently only supports sketches)
        #[derive(Debug, Clone, PartialEq, Serialize, Deserialize, JsonSchema, ModelingCmdVariant)]
        #[cfg_attr(feature = "ts-rs", derive(ts_rs::TS))]
        #[cfg_attr(feature = "ts-rs", ts(export_to = "ModelingCmd.ts"))]
        pub struct EntityMirror {
            /// ID of the mirror entities.
            pub ids: Vec<Uuid>,
            /// Axis to use as mirror.
            pub axis: Point3d<f64>,
            /// Point through which the mirror axis passes.
            pub point: Point3d<LengthUnit>,
        }

        /// Mirror the input entities over the specified edge. (Currently only supports sketches)
        #[derive(
            Debug, Clone, PartialEq, Serialize, Deserialize, JsonSchema, ModelingCmdVariant,
        )]
        #[cfg_attr(feature = "ts-rs", derive(ts_rs::TS))]
        #[cfg_attr(feature = "ts-rs", ts(export_to = "ModelingCmd.ts"))]
        pub struct EntityMirrorAcrossEdge {
            /// ID of the mirror entities.
            pub ids: Vec<Uuid>,
            /// The edge to use as the mirror axis, must be linear and lie in the plane of the solid
            pub edge_id: Uuid,
        }

        /// Modifies the selection by simulating a "mouse click" at the given x,y window coordinate
        /// Returns ID of whatever was selected.
        #[derive(Debug, Clone, PartialEq, Serialize, Deserialize, JsonSchema, ModelingCmdVariant)]
        #[cfg_attr(feature = "ts-rs", derive(ts_rs::TS))]
        #[cfg_attr(feature = "ts-rs", ts(export_to = "ModelingCmd.ts"))]
        pub struct SelectWithPoint {
            /// Where in the window was selected
            pub selected_at_window: Point2d,
            /// What entity was selected?
            pub selection_type: SceneSelectionType,
        }

        /// Adds one or more entities (by UUID) to the selection.
        #[derive(Debug, Clone, PartialEq, Serialize, Deserialize, JsonSchema, ModelingCmdVariant)]
        #[cfg_attr(feature = "ts-rs", derive(ts_rs::TS))]
        #[cfg_attr(feature = "ts-rs", ts(export_to = "ModelingCmd.ts"))]
        pub struct SelectAdd {
            /// Which entities to select
            pub entities: Vec<Uuid>,
        }

        /// Removes one or more entities (by UUID) from the selection.
        #[derive(Debug, Clone, PartialEq, Serialize, Deserialize, JsonSchema, ModelingCmdVariant)]
        #[cfg_attr(feature = "ts-rs", derive(ts_rs::TS))]
        #[cfg_attr(feature = "ts-rs", ts(export_to = "ModelingCmd.ts"))]
        pub struct SelectRemove {
            /// Which entities to unselect
            pub entities: Vec<Uuid>,
        }

        /// Removes all of the Objects in the scene
        #[derive(Debug, Clone, Default, PartialEq, Serialize, Deserialize, JsonSchema, ModelingCmdVariant)]
        #[cfg_attr(feature = "ts-rs", derive(ts_rs::TS))]
        #[cfg_attr(feature = "ts-rs", ts(export_to = "ModelingCmd.ts"))]
        pub struct SceneClearAll {}

        /// Replaces current selection with these entities (by UUID).
        #[derive(Debug, Clone, PartialEq, Serialize, Deserialize, JsonSchema, ModelingCmdVariant)]
        #[cfg_attr(feature = "ts-rs", derive(ts_rs::TS))]
        #[cfg_attr(feature = "ts-rs", ts(export_to = "ModelingCmd.ts"))]
        pub struct SelectReplace {
            /// Which entities to select
            pub entities: Vec<Uuid>,
        }

        /// Changes the current highlighted entity to whichever one is at the given window coordinate.
        /// If there's no entity at this location, clears the highlight.
        #[derive(Debug, Clone, Copy, PartialEq, Serialize, Deserialize, JsonSchema, ModelingCmdVariant)]
        #[cfg_attr(feature = "ts-rs", derive(ts_rs::TS))]
        #[cfg_attr(feature = "ts-rs", ts(export_to = "ModelingCmd.ts"))]
        pub struct HighlightSetEntity {
            /// Coordinates of the window being clicked
            pub selected_at_window: Point2d,
            /// Logical timestamp. The client should increment this
            /// with every event in the current mouse drag. That way, if the
            /// events are being sent over an unordered channel, the API
            /// can ignore the older events.
            pub sequence: Option<u32>,
        }

        /// Changes the current highlighted entity to these entities.
        #[derive(Debug, Clone, PartialEq, Serialize, Deserialize, JsonSchema, ModelingCmdVariant)]
        #[cfg_attr(feature = "ts-rs", derive(ts_rs::TS))]
        #[cfg_attr(feature = "ts-rs", ts(export_to = "ModelingCmd.ts"))]
        pub struct HighlightSetEntities {
            /// Highlight these entities.
            pub entities: Vec<Uuid>,
        }

        /// Create a new annotation
        #[derive(Debug, Clone, PartialEq, Serialize, Deserialize, JsonSchema, ModelingCmdVariant)]
        #[cfg_attr(feature = "ts-rs", derive(ts_rs::TS))]
        #[cfg_attr(feature = "ts-rs", ts(export_to = "ModelingCmd.ts"))]
        pub struct NewAnnotation {
            /// What should the annotation contain?
            pub options: AnnotationOptions,
            /// If true, any existing drawables within the obj will be replaced (the object will be reset)
            pub clobber: bool,
            /// What type of annotation to create.
            pub annotation_type: AnnotationType,
        }

        /// Update an annotation
        #[derive(Debug, Clone, PartialEq, Serialize, Deserialize, JsonSchema, ModelingCmdVariant)]
        #[cfg_attr(feature = "ts-rs", derive(ts_rs::TS))]
        #[cfg_attr(feature = "ts-rs", ts(export_to = "ModelingCmd.ts"))]
        pub struct UpdateAnnotation {
            /// Which annotation to update
            pub annotation_id: Uuid,
            /// If any of these fields are set, they will overwrite the previous options for the
            /// annotation.
            pub options: AnnotationOptions,
        }

        /// Changes visibility of scene-wide edge lines on brep solids
        #[derive(Debug, Clone, PartialEq, Serialize, Deserialize, JsonSchema, ModelingCmdVariant)]
        #[cfg_attr(feature = "ts-rs", derive(ts_rs::TS))]
        #[cfg_attr(feature = "ts-rs", ts(export_to = "ModelingCmd.ts"))]
        pub struct EdgeLinesVisible {
            /// Whether or not the edge lines should be hidden.
            pub hidden: bool,
        }

        /// Hide or show an object
        #[derive(Debug, Clone, PartialEq, Serialize, Deserialize, JsonSchema, ModelingCmdVariant)]
        #[cfg_attr(feature = "ts-rs", derive(ts_rs::TS))]
        #[cfg_attr(feature = "ts-rs", ts(export_to = "ModelingCmd.ts"))]
        pub struct ObjectVisible {
            /// Which object to change
            pub object_id: Uuid,
            /// Whether or not the object should be hidden.
            pub hidden: bool,
        }

        /// Bring an object to the front of the scene
        #[derive(Debug, Clone, PartialEq, Serialize, Deserialize, JsonSchema, ModelingCmdVariant)]
        #[cfg_attr(feature = "ts-rs", derive(ts_rs::TS))]
        #[cfg_attr(feature = "ts-rs", ts(export_to = "ModelingCmd.ts"))]
        pub struct ObjectBringToFront {
            /// Which object to change
            pub object_id: Uuid,
        }

        /// Set the material properties of an object
        #[derive(Debug, Clone, PartialEq, Serialize, Deserialize, JsonSchema, ModelingCmdVariant)]
        #[cfg_attr(feature = "ts-rs", derive(ts_rs::TS))]
        #[cfg_attr(feature = "ts-rs", ts(export_to = "ModelingCmd.ts"))]
        pub struct ObjectSetMaterialParamsPbr {
            /// Which object to change
            pub object_id: Uuid,
            /// Color of the new material
            pub color: Color,
            /// Metalness of the new material
            pub metalness: f32,
            /// Roughness of the new material
            pub roughness: f32,
            /// Ambient Occlusion of the new material
            pub ambient_occlusion: f32,
            /// Color of the backface
            #[serde(default, skip_serializing_if = "Option::is_none")]
            pub backface_color: Option<Color>,
        }
        /// What type of entity is this?
        #[derive(Debug, Clone, PartialEq, Serialize, Deserialize, JsonSchema, ModelingCmdVariant)]
        #[cfg_attr(feature = "ts-rs", derive(ts_rs::TS))]
        #[cfg_attr(feature = "ts-rs", ts(export_to = "ModelingCmd.ts"))]
        pub struct GetEntityType {
            /// ID of the entity being queried.
            pub entity_id: Uuid,
        }

        /// Gets all faces which use the given edge.
        #[derive(Debug, Clone, PartialEq, Serialize, Deserialize, JsonSchema, ModelingCmdVariant)]
        #[cfg_attr(feature = "ts-rs", derive(ts_rs::TS))]
        #[cfg_attr(feature = "ts-rs", ts(export_to = "ModelingCmd.ts"))]
        pub struct Solid3dGetAllEdgeFaces {
            /// Which object is being queried.
            pub object_id: Uuid,
            /// Which edge you want the faces of.
            pub edge_id: Uuid,
        }

        /// Add a hole to a Solid2d object before extruding it.
        #[derive(Debug, Clone, PartialEq, Serialize, Deserialize, JsonSchema, ModelingCmdVariant)]
        #[cfg_attr(feature = "ts-rs", derive(ts_rs::TS))]
        #[cfg_attr(feature = "ts-rs", ts(export_to = "ModelingCmd.ts"))]
        pub struct Solid2dAddHole {
            /// Which object to add the hole to.
            pub object_id: Uuid,
            /// The id of the path to use as the inner profile (hole).
            pub hole_id: Uuid,
        }

        /// Gets all edges which are opposite the given edge, across all possible faces.
        #[derive(Debug, Clone, PartialEq, Serialize, Deserialize, JsonSchema, ModelingCmdVariant)]
        #[cfg_attr(feature = "ts-rs", derive(ts_rs::TS))]
        #[cfg_attr(feature = "ts-rs", ts(export_to = "ModelingCmd.ts"))]
        pub struct Solid3dGetAllOppositeEdges {
            /// Which object is being queried.
            pub object_id: Uuid,
            /// Which edge you want the opposites of.
            pub edge_id: Uuid,
            /// If given, only faces parallel to this vector will be considered.
            pub along_vector: Option<Point3d<f64>>,
        }

        /// Gets the edge opposite the given edge, along the given face.
        #[derive(Debug, Clone, PartialEq, Serialize, Deserialize, JsonSchema, ModelingCmdVariant)]
        #[cfg_attr(feature = "ts-rs", derive(ts_rs::TS))]
        #[cfg_attr(feature = "ts-rs", ts(export_to = "ModelingCmd.ts"))]
        pub struct Solid3dGetOppositeEdge {
            /// Which object is being queried.
            pub object_id: Uuid,
            /// Which edge you want the opposite of.
            pub edge_id: Uuid,
            /// Which face is used to figure out the opposite edge?
            pub face_id: Uuid,
        }

        /// Gets the next adjacent edge for the given edge, along the given face.
        #[derive(Debug, Clone, PartialEq, Serialize, Deserialize, JsonSchema, ModelingCmdVariant)]
        #[cfg_attr(feature = "ts-rs", derive(ts_rs::TS))]
        #[cfg_attr(feature = "ts-rs", ts(export_to = "ModelingCmd.ts"))]
        pub struct Solid3dGetNextAdjacentEdge {
            /// Which object is being queried.
            pub object_id: Uuid,
            /// Which edge you want the opposite of.
            pub edge_id: Uuid,
            /// Which face is used to figure out the opposite edge?
            pub face_id: Uuid,
        }

        /// Gets the previous adjacent edge for the given edge, along the given face.
        #[derive(Debug, Clone, PartialEq, Serialize, Deserialize, JsonSchema, ModelingCmdVariant)]
        #[cfg_attr(feature = "ts-rs", derive(ts_rs::TS))]
        #[cfg_attr(feature = "ts-rs", ts(export_to = "ModelingCmd.ts"))]
        pub struct Solid3dGetPrevAdjacentEdge {
            /// Which object is being queried.
            pub object_id: Uuid,
            /// Which edge you want the opposite of.
            pub edge_id: Uuid,
            /// Which face is used to figure out the opposite edge?
            pub face_id: Uuid,
        }

        /// Gets the shared edge between these two faces if it exists
        #[derive(Debug, Clone, PartialEq, Serialize, Deserialize, JsonSchema, ModelingCmdVariant)]
        #[cfg_attr(feature = "ts-rs", derive(ts_rs::TS))]
        #[cfg_attr(feature = "ts-rs", ts(export_to = "ModelingCmd.ts"))]
        pub struct Solid3dGetCommonEdge {
            /// Which object is being queried.
            pub object_id: Uuid,
            /// The faces being queried
            pub face_ids: [Uuid; 2]
        }

        /// Fillets the given edge with the specified radius.
        #[derive(Debug, Clone, PartialEq, Serialize, Deserialize, JsonSchema, ModelingCmdVariant)]
        #[cfg_attr(feature = "ts-rs", derive(ts_rs::TS))]
        #[cfg_attr(feature = "ts-rs", ts(export_to = "ModelingCmd.ts"))]
        pub struct Solid3dFilletEdge {
            /// Which object is being filletted.
            pub object_id: Uuid,
            /// Which edge you want to fillet.
            #[serde(default)]
            pub edge_id: Option<Uuid>,
            /// Which edges you want to fillet.
            #[serde(default)]
            pub edge_ids: Vec<Uuid>,
            /// The radius of the fillet. Measured in length (using the same units that the current sketch uses). Must be positive (i.e. greater than zero).
            pub radius: LengthUnit,
            /// The maximum acceptable surface gap computed between the filleted surfaces. Must be positive (i.e. greater than zero).
            pub tolerance: LengthUnit,
            /// How to apply the cut.
            #[serde(default)]
            pub cut_type: CutType,
            /// Which cutting algorithm to use.
            #[serde(default)]
            pub strategy: CutStrategy,
            /// What IDs should the resulting faces have?
            /// If you've only passed one edge ID, its ID will
            /// be the command ID used to send this command, and this
            /// field should be empty.
            /// If you've passed `n` IDs (to fillet `n` edges), then
            /// this should be length `n-1`, and the first edge will use
            /// the command ID used to send this command.
            #[serde(default)]
            pub extra_face_ids: Vec<Uuid>,
        }

        /// Cut the list of given edges with the given cut parameters.
        #[derive(Debug, Clone, PartialEq, Serialize, Deserialize, JsonSchema, ModelingCmdVariant)]
        #[cfg_attr(feature = "ts-rs", derive(ts_rs::TS))]
        #[cfg_attr(feature = "ts-rs", ts(export_to = "ModelingCmd.ts"))]
        pub struct Solid3dCutEdges {
            /// Which object is being cut.
            pub object_id: Uuid,
            /// Which edges you want to cut.
            #[serde(default)]
            pub edge_ids: Vec<Uuid>,
            /// The cut type and information required to perform the cut.
            pub cut_type: CutTypeV2,
            /// The maximum acceptable surface gap computed between the cut surfaces. Must be
            /// positive (i.e. greater than zero).
            pub tolerance: LengthUnit,
            /// Which cutting algorithm to use.
            #[serde(default)]
            pub strategy: CutStrategy,
            /// What IDs should the resulting faces have?
            /// If you've only passed one edge ID, its ID will
            /// be the command ID used to send this command, and this
            /// field should be empty.
            /// If you've passed `n` IDs (to cut `n` edges), then
            /// this should be length `n-1`, and the first edge will use
            /// the command ID used to send this command.
            #[serde(default)]
            pub extra_face_ids: Vec<Uuid>,
        }

        /// Determines whether a brep face is planar and returns its surface-local planar axes if so
        #[derive(Debug, Clone, PartialEq, Serialize, Deserialize, JsonSchema, ModelingCmdVariant)]
        #[cfg_attr(feature = "ts-rs", derive(ts_rs::TS))]
        #[cfg_attr(feature = "ts-rs", ts(export_to = "ModelingCmd.ts"))]
        pub struct FaceIsPlanar {
            /// Which face is being queried.
            pub object_id: Uuid,
        }

        /// Determines a position on a brep face evaluated by parameters u,v
        #[derive(Debug, Clone, PartialEq, Serialize, Deserialize, JsonSchema, ModelingCmdVariant)]
        #[cfg_attr(feature = "ts-rs", derive(ts_rs::TS))]
        #[cfg_attr(feature = "ts-rs", ts(export_to = "ModelingCmd.ts"))]
        pub struct FaceGetPosition {
            /// Which face is being queried.
            pub object_id: Uuid,

            /// The 2D parameter-space u,v position to evaluate the surface at
            pub uv: Point2d<f64>,
        }

        ///Obtains the surface "center of mass"
        #[derive(Debug, Clone, PartialEq, Serialize, Deserialize, JsonSchema, ModelingCmdVariant)]
        #[cfg_attr(feature = "ts-rs", derive(ts_rs::TS))]
        #[cfg_attr(feature = "ts-rs", ts(export_to = "ModelingCmd.ts"))]
        pub struct FaceGetCenter {
            /// Which face is being queried.
            pub object_id: Uuid,
        }

        /// Determines the gradient (dFdu, dFdv) + normal vector on a brep face evaluated by parameters u,v
        #[derive(Debug, Clone, PartialEq, Serialize, Deserialize, JsonSchema, ModelingCmdVariant)]
        #[cfg_attr(feature = "ts-rs", derive(ts_rs::TS))]
        #[cfg_attr(feature = "ts-rs", ts(export_to = "ModelingCmd.ts"))]
        pub struct FaceGetGradient {
            /// Which face is being queried.
            pub object_id: Uuid,

            /// The 2D parameter-space u,v position to evaluate the surface at
            pub uv: Point2d<f64>,
        }

        /// Send object to front or back.
        #[derive(Debug, Clone, PartialEq, Serialize, Deserialize, JsonSchema, ModelingCmdVariant)]
        #[cfg_attr(feature = "ts-rs", derive(ts_rs::TS))]
        #[cfg_attr(feature = "ts-rs", ts(export_to = "ModelingCmd.ts"))]
        pub struct SendObject {
            /// Which object is being changed.
            pub object_id: Uuid,
            /// Bring to front = true, send to back = false.
            pub front: bool,
        }
        /// Set opacity of the entity.
        #[derive(Debug, Clone, PartialEq, Serialize, Deserialize, JsonSchema, ModelingCmdVariant)]
        #[cfg_attr(feature = "ts-rs", derive(ts_rs::TS))]
        #[cfg_attr(feature = "ts-rs", ts(export_to = "ModelingCmd.ts"))]
        pub struct EntitySetOpacity {
            /// Which entity is being changed.
            pub entity_id: Uuid,
            /// How transparent should it be?
            /// 0 or lower is totally transparent.
            /// 1 or greater is totally opaque.
            pub opacity: f32,
        }

        /// Fade entity in or out.
        #[derive(Debug, Clone, PartialEq, Serialize, Deserialize, JsonSchema, ModelingCmdVariant)]
        #[cfg_attr(feature = "ts-rs", derive(ts_rs::TS))]
        #[cfg_attr(feature = "ts-rs", ts(export_to = "ModelingCmd.ts"))]
        pub struct EntityFade {
            /// Which entity is being changed.
            pub entity_id: Uuid,
            /// Fade in = true, fade out = false.
            pub fade_in: bool,
            /// How many seconds the animation should take.
            #[serde(default = "default_animation_seconds")]
            pub duration_seconds: f64,
        }

        /// Make a new plane
        #[derive(Debug, Clone, PartialEq, Serialize, Deserialize, JsonSchema, ModelingCmdVariant)]
        #[cfg_attr(feature = "ts-rs", derive(ts_rs::TS))]
        #[cfg_attr(feature = "ts-rs", ts(export_to = "ModelingCmd.ts"))]
        pub struct MakePlane {
            /// Origin of the plane
            pub origin: Point3d<LengthUnit>,
            /// What should the plane's X axis be?
            pub x_axis: Point3d<f64>,
            /// What should the plane's Y axis be?
            pub y_axis: Point3d<f64>,
            /// What should the plane's span/extent?
            /// When rendered visually, this is both the
            /// width and height along X and Y axis respectively.
            pub size: LengthUnit,
            /// If true, any existing drawables within the obj will be replaced (the object will be reset)
            pub clobber: bool,
            /// If true, the plane will be created but hidden initially.
            pub hide: Option<bool>,
        }

        /// Set the color of a plane.
        #[derive(Debug, Clone, PartialEq, Serialize, Deserialize, JsonSchema, ModelingCmdVariant)]
        #[cfg_attr(feature = "ts-rs", derive(ts_rs::TS))]
        #[cfg_attr(feature = "ts-rs", ts(export_to = "ModelingCmd.ts"))]
        pub struct PlaneSetColor {
            /// Which plane is being changed.
            pub plane_id: Uuid,
            /// What color it should be.
            pub color: Color,
        }

        /// Set the current tool.
        #[derive(Debug, Clone, PartialEq, Serialize, Deserialize, JsonSchema, ModelingCmdVariant)]
        #[cfg_attr(feature = "ts-rs", derive(ts_rs::TS))]
        #[cfg_attr(feature = "ts-rs", ts(export_to = "ModelingCmd.ts"))]
        pub struct SetTool {
            /// What tool should be active.
            pub tool: SceneToolType,
        }

        /// Send a mouse move event
        #[derive(Debug, Clone, PartialEq, Serialize, Deserialize, JsonSchema, ModelingCmdVariant)]
        #[cfg_attr(feature = "ts-rs", derive(ts_rs::TS))]
        #[cfg_attr(feature = "ts-rs", ts(export_to = "ModelingCmd.ts"))]
        pub struct MouseMove {
            /// Where the mouse is
            pub window: Point2d,
            /// Logical timestamp. The client should increment this
            /// with every event in the current mouse drag. That way, if the
            /// events are being sent over an unordered channel, the API
            /// can ignore the older events.
            pub sequence: Option<u32>,
        }

        /// Send a mouse click event
        /// Updates modified/selected entities.
        #[derive(Debug, Clone, PartialEq, Serialize, Deserialize, JsonSchema, ModelingCmdVariant)]
        #[cfg_attr(feature = "ts-rs", derive(ts_rs::TS))]
        #[cfg_attr(feature = "ts-rs", ts(export_to = "ModelingCmd.ts"))]
        pub struct MouseClick {
            /// Where the mouse is
            pub window: Point2d,
        }

        /// Disable sketch mode.
        /// If you are sketching on a face, be sure to not disable sketch mode until you have extruded.
        /// Otherwise, your object will not be fused with the face.
        #[derive(Debug, Clone, Default, PartialEq, Serialize, Deserialize, JsonSchema, ModelingCmdVariant)]
        #[cfg_attr(feature = "ts-rs", derive(ts_rs::TS))]
        #[cfg_attr(feature = "ts-rs", ts(export_to = "ModelingCmd.ts"))]
        pub struct SketchModeDisable {}

        /// Get the plane for sketch mode.
        #[derive(Debug, Clone, Default, PartialEq, Serialize, Deserialize, JsonSchema, ModelingCmdVariant)]
        #[cfg_attr(feature = "ts-rs", derive(ts_rs::TS))]
        #[cfg_attr(feature = "ts-rs", ts(export_to = "ModelingCmd.ts"))]
        pub struct GetSketchModePlane {}

        /// Get the plane for sketch mode.
        #[derive(Debug, Clone, PartialEq, Serialize, Deserialize, JsonSchema, ModelingCmdVariant)]
        #[cfg_attr(feature = "ts-rs", derive(ts_rs::TS))]
        #[cfg_attr(feature = "ts-rs", ts(export_to = "ModelingCmd.ts"))]
        pub struct CurveSetConstraint {
            /// Which curve to constrain.
            pub object_id: Uuid,
            /// Which constraint to apply.
            pub constraint_bound: PathComponentConstraintBound,
            /// What part of the curve should be constrained.
            pub constraint_type: PathComponentConstraintType,
        }

        /// Sketch on some entity (e.g. a plane, a face).
        #[derive(Debug, Clone, PartialEq, Serialize, Deserialize, JsonSchema, ModelingCmdVariant)]
        #[cfg_attr(feature = "ts-rs", derive(ts_rs::TS))]
        #[cfg_attr(feature = "ts-rs", ts(export_to = "ModelingCmd.ts"))]
        pub struct EnableSketchMode {
            /// Which entity to sketch on.
            pub entity_id: Uuid,
            /// Should the camera use orthographic projection?
            /// In other words, should an object's size in the rendered image stay constant regardless of its distance from the camera.
            pub ortho: bool,
            /// Should we animate or snap for the camera transition?
            pub animated: bool,
            /// Should the camera move at all?
            pub adjust_camera: bool,
            /// If provided, ensures that the normal of the sketch plane must be aligned with this supplied normal
            /// (otherwise the camera position will be used to infer the normal to point towards the viewer)
            pub planar_normal: Option<Point3d<f64>>,
        }

        /// Sets whether or not changes to the scene or its objects will be done as a "dry run"
        /// In a dry run, successful commands won't actually change the model.
        /// This is useful for catching errors before actually making the change.
        #[derive(Debug, Clone, Default, PartialEq, Serialize, Deserialize, JsonSchema, ModelingCmdVariant)]
        #[cfg_attr(feature = "ts-rs", derive(ts_rs::TS))]
        #[cfg_attr(feature = "ts-rs", ts(export_to = "ModelingCmd.ts"))]
        pub struct EnableDryRun {}

        /// Sets whether or not changes to the scene or its objects will be done as a "dry run"
        /// In a dry run, successful commands won't actually change the model.
        /// This is useful for catching errors before actually making the change.
        #[derive(Debug, Clone, Default, PartialEq, Serialize, Deserialize, JsonSchema, ModelingCmdVariant)]
        #[cfg_attr(feature = "ts-rs", derive(ts_rs::TS))]
        #[cfg_attr(feature = "ts-rs", ts(export_to = "ModelingCmd.ts"))]
        pub struct DisableDryRun {}

        /// Set the background color of the scene.
        #[derive(Debug, Clone, PartialEq, Serialize, Deserialize, JsonSchema, ModelingCmdVariant)]
        #[cfg_attr(feature = "ts-rs", derive(ts_rs::TS))]
        #[cfg_attr(feature = "ts-rs", ts(export_to = "ModelingCmd.ts"))]
        pub struct SetBackgroundColor {
            /// The color to set the background to.
            pub color: Color,
        }

        /// Set the properties of the tool lines for the scene.
        #[derive(Debug, Clone, PartialEq, Serialize, Deserialize, JsonSchema, ModelingCmdVariant)]
        #[cfg_attr(feature = "ts-rs", derive(ts_rs::TS))]
        #[cfg_attr(feature = "ts-rs", ts(export_to = "ModelingCmd.ts"))]
        pub struct SetCurrentToolProperties {
            /// The color to set the tool line to.
            pub color: Option<Color>,
        }

        /// Set the default system properties used when a specific property isn't set.
        #[derive(Debug, Clone, PartialEq, Serialize, Deserialize, JsonSchema, ModelingCmdVariant)]
        #[cfg_attr(feature = "ts-rs", derive(ts_rs::TS))]
        #[cfg_attr(feature = "ts-rs", ts(export_to = "ModelingCmd.ts"))]
        pub struct SetDefaultSystemProperties {
            /// The default system color.
            pub color: Option<Color>,
        }

        /// Get type of the given curve.
        #[derive(Debug, Clone, PartialEq, Serialize, Deserialize, JsonSchema, ModelingCmdVariant)]
        #[cfg_attr(feature = "ts-rs", derive(ts_rs::TS))]
        #[cfg_attr(feature = "ts-rs", ts(export_to = "ModelingCmd.ts"))]
        pub struct CurveGetType {
            /// Which curve to query.
            pub curve_id: Uuid,
        }

        /// Get control points of the given curve.
        #[derive(Debug, Clone, PartialEq, Serialize, Deserialize, JsonSchema, ModelingCmdVariant)]
        #[cfg_attr(feature = "ts-rs", derive(ts_rs::TS))]
        #[cfg_attr(feature = "ts-rs", ts(export_to = "ModelingCmd.ts"))]
        pub struct CurveGetControlPoints {
            /// Which curve to query.
            pub curve_id: Uuid,
        }

        /// Project an entity on to a plane.
        #[derive(Debug, Clone, PartialEq, Serialize, Deserialize, JsonSchema, ModelingCmdVariant)]
        #[cfg_attr(feature = "ts-rs", derive(ts_rs::TS))]
        #[cfg_attr(feature = "ts-rs", ts(export_to = "ModelingCmd.ts"))]
        pub struct ProjectEntityToPlane {
            /// Which entity to project (vertex or edge).
            pub entity_id: Uuid,
            /// Which plane to project entity_id onto.
            pub plane_id: Uuid,
            /// If true: the projected points are returned in the plane_id's coordinate system,
            /// else: the projected points are returned in the world coordinate system.
            pub use_plane_coords: bool,
        }

        /// Project a list of points on to a plane.
        #[derive(Debug, Clone, PartialEq, Serialize, Deserialize, JsonSchema, ModelingCmdVariant)]
        #[cfg_attr(feature = "ts-rs", derive(ts_rs::TS))]
        #[cfg_attr(feature = "ts-rs", ts(export_to = "ModelingCmd.ts"))]
        pub struct ProjectPointsToPlane {
            /// The id of the plane used for the projection.
            pub plane_id: Uuid,
            /// The list of points that will be projected.
            pub points: Vec<Point3d<f64>>,
            /// If true: the projected points are returned in the plane_id's coordinate sysetm.
            /// else: the projected points are returned in the world coordinate system.
            pub use_plane_coords: bool,
        }

        /// Enum containing the variety of image formats snapshots may be exported to.
        #[derive(Debug, Clone, Copy, PartialEq, Serialize, Deserialize, JsonSchema, FromStr, Display)]
        #[serde(rename_all = "snake_case")]
        #[display(style = "snake_case")]
        #[cfg_attr(feature = "ts-rs", derive(ts_rs::TS))]
        #[cfg_attr(feature = "ts-rs", ts(export_to = "ModelingCmd.ts"))]
        #[cfg_attr(feature = "python", pyo3::pyclass, pyo3_stub_gen::derive::gen_stub_pyclass_enum)]
        pub enum ImageFormat {
            /// .png format
            Png,
            /// .jpeg format
            Jpeg,
        }

        /// Take a snapshot of the current view.
        #[derive(Debug, Clone, PartialEq, Serialize, Deserialize, JsonSchema, ModelingCmdVariant)]
        #[cfg_attr(feature = "ts-rs", derive(ts_rs::TS))]
        #[cfg_attr(feature = "ts-rs", ts(export_to = "ModelingCmd.ts"))]
        pub struct TakeSnapshot {
            /// What image format to return.
            pub format: ImageFormat,
        }

        /// Add a gizmo showing the axes.
        #[derive(Debug, Clone, PartialEq, Serialize, Deserialize, JsonSchema, ModelingCmdVariant)]
        #[cfg_attr(feature = "ts-rs", derive(ts_rs::TS))]
        #[cfg_attr(feature = "ts-rs", ts(export_to = "ModelingCmd.ts"))]
        pub struct MakeAxesGizmo {
            /// If true, axes gizmo will be placed in the corner of the screen.
            /// If false, it will be placed at the origin of the scene.
            pub gizmo_mode: bool,
            /// If true, any existing drawables within the obj will be replaced (the object will be reset)
            pub clobber: bool,
        }

        /// Query the given path.
        #[derive(Debug, Clone, PartialEq, Serialize, Deserialize, JsonSchema, ModelingCmdVariant)]
        #[cfg_attr(feature = "ts-rs", derive(ts_rs::TS))]
        #[cfg_attr(feature = "ts-rs", ts(export_to = "ModelingCmd.ts"))]
        pub struct PathGetInfo {
            /// Which path to query
            pub path_id: Uuid,
        }

        /// Obtain curve ids for vertex ids
        #[derive(Debug, Clone, PartialEq, Serialize, Deserialize, JsonSchema, ModelingCmdVariant)]
        #[cfg_attr(feature = "ts-rs", derive(ts_rs::TS))]
        #[cfg_attr(feature = "ts-rs", ts(export_to = "ModelingCmd.ts"))]
        pub struct PathGetCurveUuidsForVertices {
            /// Which path to query
            pub path_id: Uuid,

            /// IDs of the vertices for which to obtain curve ids from
            pub vertex_ids: Vec<Uuid>,
        }

        /// Obtain curve id by index
        #[derive(Debug, Clone, PartialEq, Serialize, Deserialize, JsonSchema, ModelingCmdVariant)]
        #[cfg_attr(feature = "ts-rs", derive(ts_rs::TS))]
        #[cfg_attr(feature = "ts-rs", ts(export_to = "ModelingCmd.ts"))]
        pub struct PathGetCurveUuid {
            /// Which path to query
            pub path_id: Uuid,

            /// IDs of the vertices for which to obtain curve ids from
            pub index: u32,
        }

        /// Obtain vertex ids for a path
        #[derive(Debug, Clone, PartialEq, Serialize, Deserialize, JsonSchema, ModelingCmdVariant)]
        #[cfg_attr(feature = "ts-rs", derive(ts_rs::TS))]
        #[cfg_attr(feature = "ts-rs", ts(export_to = "ModelingCmd.ts"))]
        pub struct PathGetVertexUuids {
            /// Which path to query
            pub path_id: Uuid,
        }

        /// Obtain the sketch target id (if the path was drawn in sketchmode) for a path
        #[derive(Debug, Clone, PartialEq, Serialize, Deserialize, JsonSchema, ModelingCmdVariant)]
        #[cfg_attr(feature = "ts-rs", derive(ts_rs::TS))]
        #[cfg_attr(feature = "ts-rs", ts(export_to = "ModelingCmd.ts"))]
        pub struct PathGetSketchTargetUuid {
            /// Which path to query
            pub path_id: Uuid,
        }

        /// Start dragging the mouse.
        #[derive(Debug, Clone, PartialEq, Serialize, Deserialize, JsonSchema, ModelingCmdVariant)]
        #[cfg_attr(feature = "ts-rs", derive(ts_rs::TS))]
        #[cfg_attr(feature = "ts-rs", ts(export_to = "ModelingCmd.ts"))]
        pub struct HandleMouseDragStart {
            /// The mouse position.
            pub window: Point2d,
        }

        /// Continue dragging the mouse.
        #[derive(Debug, Clone, PartialEq, Serialize, Deserialize, JsonSchema, ModelingCmdVariant)]
        #[cfg_attr(feature = "ts-rs", derive(ts_rs::TS))]
        #[cfg_attr(feature = "ts-rs", ts(export_to = "ModelingCmd.ts"))]
        pub struct HandleMouseDragMove {
            /// The mouse position.
            pub window: Point2d,
            /// Logical timestamp. The client should increment this
            /// with every event in the current mouse drag. That way, if the
            /// events are being sent over an unordered channel, the API
            /// can ignore the older events.
            pub sequence: Option<u32>,
        }

        /// Stop dragging the mouse.
        #[derive(Debug, Clone, PartialEq, Serialize, Deserialize, JsonSchema, ModelingCmdVariant)]
        #[cfg_attr(feature = "ts-rs", derive(ts_rs::TS))]
        #[cfg_attr(feature = "ts-rs", ts(export_to = "ModelingCmd.ts"))]
        pub struct HandleMouseDragEnd {
            /// The mouse position.
            pub window: Point2d,
        }

        /// Remove scene objects.
        #[derive(Debug, Clone, PartialEq, Serialize, Deserialize, JsonSchema, ModelingCmdVariant)]
        #[cfg_attr(feature = "ts-rs", derive(ts_rs::TS))]
        #[cfg_attr(feature = "ts-rs", ts(export_to = "ModelingCmd.ts"))]
        pub struct RemoveSceneObjects {
            /// Objects to remove.
            pub object_ids: HashSet<Uuid>,
        }

        /// Utility method. Performs both a ray cast and projection to plane-local coordinates.
        /// Returns the plane coordinates for the given window coordinates.
        #[derive(Debug, Clone, PartialEq, Serialize, Deserialize, JsonSchema, ModelingCmdVariant)]
        #[cfg_attr(feature = "ts-rs", derive(ts_rs::TS))]
        #[cfg_attr(feature = "ts-rs", ts(export_to = "ModelingCmd.ts"))]
        pub struct PlaneIntersectAndProject {
            /// The plane you're intersecting against.
            pub plane_id: Uuid,
            /// Window coordinates where the ray cast should be aimed.
            pub window: Point2d,
        }

        /// Find the start and end of a curve.
        #[derive(Debug, Clone, PartialEq, Serialize, Deserialize, JsonSchema, ModelingCmdVariant)]
        #[cfg_attr(feature = "ts-rs", derive(ts_rs::TS))]
        #[cfg_attr(feature = "ts-rs", ts(export_to = "ModelingCmd.ts"))]
        pub struct CurveGetEndPoints {
            /// ID of the curve being queried.
            pub curve_id: Uuid,
        }

        /// Reconfigure the stream.
        #[derive(Debug, Clone, PartialEq, Serialize, Deserialize, JsonSchema, ModelingCmdVariant)]
        #[cfg_attr(feature = "ts-rs", derive(ts_rs::TS))]
        #[cfg_attr(feature = "ts-rs", ts(export_to = "ModelingCmd.ts"))]
        pub struct ReconfigureStream {
            /// Width of the stream.
            pub width: u32,
            /// Height of the stream.
            pub height: u32,
            /// Frames per second.
            pub fps: u32,
            /// Video feed's constant bitrate (CBR)
            #[serde(default)]
            pub bitrate: Option<u32>,
        }

        /// Import files to the current model.
        #[derive(Debug, Eq, PartialEq, Clone, Serialize, Deserialize, JsonSchema, ModelingCmdVariant)]
        #[cfg_attr(feature = "ts-rs", derive(ts_rs::TS))]
        #[cfg_attr(feature = "ts-rs", ts(export_to = "ModelingCmd.ts"))]
        pub struct ImportFiles {
            /// Files to import.
            pub files: Vec<super::ImportFile>,
            /// Input file format.
            pub format: crate::format::InputFormat3d,
        }

        /// Set the units of the scene.
        /// For all following commands, the units will be interpreted as the given units.
        /// Any previously executed commands will not be affected or have their units changed.
        /// They will remain in the units they were originally executed in.
        #[derive(Debug, Clone, PartialEq, Serialize, Deserialize, JsonSchema, ModelingCmdVariant)]
        #[cfg_attr(feature = "ts-rs", derive(ts_rs::TS))]
        #[cfg_attr(feature = "ts-rs", ts(export_to = "ModelingCmd.ts"))]
        pub struct SetSceneUnits {
            /// Which units the scene uses.
            pub unit: units::UnitLength,
        }

        /// Get the mass of entities in the scene or the default scene.
        #[derive(Debug, Clone, PartialEq, Serialize, Deserialize, JsonSchema, ModelingCmdVariant)]
        #[cfg_attr(feature = "ts-rs", derive(ts_rs::TS))]
        #[cfg_attr(feature = "ts-rs", ts(export_to = "ModelingCmd.ts"))]
        pub struct Mass {
            /// IDs of the entities to get the mass of. If this is empty, then the default scene is included in
            /// the mass.
            pub entity_ids: Vec<Uuid>,
            /// The material density.
            pub material_density: f64,
            /// The material density unit.
            pub material_density_unit: units::UnitDensity,
            /// The output unit for the mass.
            pub output_unit: units::UnitMass,
        }

        /// Get the density of entities in the scene or the default scene.
        #[derive(Debug, Clone, PartialEq, Serialize, Deserialize, JsonSchema, ModelingCmdVariant)]
        #[cfg_attr(feature = "ts-rs", derive(ts_rs::TS))]
        #[cfg_attr(feature = "ts-rs", ts(export_to = "ModelingCmd.ts"))]
        pub struct Density {
            /// IDs of the entities to get the density of. If this is empty, then the default scene is included in
            /// the density.
            pub entity_ids: Vec<Uuid>,
            /// The material mass.
            pub material_mass: f64,
            /// The material mass unit.
            pub material_mass_unit: units::UnitMass,
            /// The output unit for the density.
            pub output_unit: units::UnitDensity,
        }

        /// Get the volume of entities in the scene or the default scene.
        #[derive(Debug, Clone, PartialEq, Serialize, Deserialize, JsonSchema, ModelingCmdVariant)]
        #[cfg_attr(feature = "ts-rs", derive(ts_rs::TS))]
        #[cfg_attr(feature = "ts-rs", ts(export_to = "ModelingCmd.ts"))]
        pub struct Volume {
            /// IDs of the entities to get the volume of. If this is empty, then the default scene is included in
            /// the volume.
            pub entity_ids: Vec<Uuid>,
            /// The output unit for the volume.
            pub output_unit: units::UnitVolume,
        }

        /// Get the center of mass of entities in the scene or the default scene.
        #[derive(Debug, Clone, PartialEq, Serialize, Deserialize, JsonSchema, ModelingCmdVariant)]
        #[cfg_attr(feature = "ts-rs", derive(ts_rs::TS))]
        #[cfg_attr(feature = "ts-rs", ts(export_to = "ModelingCmd.ts"))]
        pub struct CenterOfMass {
            /// IDs of the entities to get the center of mass of. If this is empty, then the default scene is included in
            /// the center of mass.
            pub entity_ids: Vec<Uuid>,
            /// The output unit for the center of mass.
            pub output_unit: units::UnitLength,
        }

        /// Get the surface area of entities in the scene or the default scene.
        #[derive(Debug, Clone, PartialEq, Serialize, Deserialize, JsonSchema, ModelingCmdVariant)]
        #[cfg_attr(feature = "ts-rs", derive(ts_rs::TS))]
        #[cfg_attr(feature = "ts-rs", ts(export_to = "ModelingCmd.ts"))]
        pub struct SurfaceArea {
            /// IDs of the entities to get the surface area of. If this is empty, then the default scene is included in
            /// the surface area.
            pub entity_ids: Vec<Uuid>,
            /// The output unit for the surface area.
            pub output_unit: units::UnitArea,
        }

        /// Focus the default camera upon an object in the scene.
        #[derive(
            Clone, Debug, PartialEq, Deserialize, JsonSchema, Serialize, ModelingCmdVariant,
        )]
        #[cfg_attr(feature = "ts-rs", derive(ts_rs::TS))]
        #[cfg_attr(feature = "ts-rs", ts(export_to = "ModelingCmd.ts"))]
        pub struct DefaultCameraFocusOn {
            /// UUID of object to focus on.
            pub uuid: Uuid,
        }
        /// When you select some entity with the current tool, what should happen to the entity?
        #[derive(
            Clone, Debug, PartialEq, Deserialize, JsonSchema, Serialize, ModelingCmdVariant,
        )]
        #[cfg_attr(feature = "ts-rs", derive(ts_rs::TS))]
        #[cfg_attr(feature = "ts-rs", ts(export_to = "ModelingCmd.ts"))]
        pub struct SetSelectionType {
            /// What type of selection should occur when you select something?
            pub selection_type: SceneSelectionType,
        }

        /// What kind of entities can be selected?
        #[derive(
            Clone, Debug, PartialEq, Deserialize, JsonSchema, Serialize, ModelingCmdVariant,
        )]
        #[cfg_attr(feature = "ts-rs", derive(ts_rs::TS))]
        #[cfg_attr(feature = "ts-rs", ts(export_to = "ModelingCmd.ts"))]
        pub struct SetSelectionFilter {
            /// If vector is empty, clear all filters.
            /// If vector is non-empty, only the given entity types will be selectable.
            pub filter: Vec<EntityType>,
        }

        /// Get the ids of a given entity type.
        #[derive(
            Clone, Debug, PartialEq, Deserialize, JsonSchema, Serialize, ModelingCmdVariant,
        )]
        #[cfg_attr(feature = "ts-rs", derive(ts_rs::TS))]
        #[cfg_attr(feature = "ts-rs", ts(export_to = "ModelingCmd.ts"))]
        pub struct SceneGetEntityIds {
            /// The entity types to be queried.
            pub filter: Vec<EntityType>,
            /// Skip the first n returned ids. If multiple filters are provided, this skip will
            /// apply to each filter individually.
            pub skip: u32,
            /// Take n ids after any ids skipped. This value must be greater than zero and not
            /// exceed 1000. If multiple filters are provided, this take will apply to each filter
            /// individually. If there are fewer than `take` items of the provided filter type then the
            /// returned list's length will be the smaller value.
            #[schemars(range(min = 1, max = 1000))]
            pub take: u32,
        }

        /// Use orthographic projection.
        #[derive(
            Clone, Debug, Default, PartialEq, Deserialize, JsonSchema, Serialize, ModelingCmdVariant,
        )]
        #[cfg_attr(feature = "ts-rs", derive(ts_rs::TS))]
        #[cfg_attr(feature = "ts-rs", ts(export_to = "ModelingCmd.ts"))]
        pub struct DefaultCameraSetOrthographic {}

        /// Use perspective projection.
        #[derive(
            Clone, Debug, PartialEq, Deserialize, JsonSchema, Serialize, ModelingCmdVariant,
        )]
        #[cfg_attr(feature = "ts-rs", derive(ts_rs::TS))]
        #[cfg_attr(feature = "ts-rs", ts(export_to = "ModelingCmd.ts"))]
        pub struct DefaultCameraSetPerspective {
            /// If this is not given, use the same parameters as last time the perspective camera was used.
            pub parameters: Option<PerspectiveCameraParameters>,
        }

        ///Updates the camera to center to the center of the current selection
        ///(or the origin if nothing is selected)
        #[derive(
            Clone, Debug, PartialEq, Deserialize, JsonSchema, Serialize, ModelingCmdVariant,
        )]
        #[cfg_attr(feature = "ts-rs", derive(ts_rs::TS))]
        #[cfg_attr(feature = "ts-rs", ts(export_to = "ModelingCmd.ts"))]
        pub struct DefaultCameraCenterToSelection {
            /// Dictates whether or not the camera position should be adjusted during this operation
            /// If no movement is requested, the camera will orbit around the new center from its current position
            #[serde(default)]
            pub camera_movement: CameraMovement,
        }

        ///Updates the camera to center to the center of the current scene's bounds
        #[derive(
            Clone, Debug, PartialEq, Deserialize, JsonSchema, Serialize, ModelingCmdVariant,
        )]
        #[cfg_attr(feature = "ts-rs", derive(ts_rs::TS))]
        #[cfg_attr(feature = "ts-rs", ts(export_to = "ModelingCmd.ts"))]
        pub struct DefaultCameraCenterToScene {
            /// Dictates whether or not the camera position should be adjusted during this operation
            /// If no movement is requested, the camera will orbit around the new center from its current position
            #[serde(default)]
            pub camera_movement: CameraMovement,
        }

        /// Fit the view to the specified object(s).
        #[derive(Debug, Clone, PartialEq, Serialize, Deserialize, JsonSchema, ModelingCmdVariant)]
        #[cfg_attr(feature = "ts-rs", derive(ts_rs::TS))]
        #[cfg_attr(feature = "ts-rs", ts(export_to = "ModelingCmd.ts"))]
        pub struct ZoomToFit {
            /// Which objects to fit camera to; if empty, fit to all non-default objects. Defaults to empty vector.
            #[serde(default = "default_uuid_vector")]
            pub object_ids: Vec<Uuid>,
            /// How much to pad the view frame by, as a fraction of the object(s) bounding box size.
            /// Negative padding will crop the view of the object proportionally.
            /// e.g. padding = 0.2 means the view will span 120% of the object(s) bounding box,
            /// and padding = -0.2 means the view will span 80% of the object(s) bounding box.
            #[serde(default)]
            pub padding: f32,
            /// Whether or not to animate the camera movement.
            #[serde(default)]
            pub animated: bool,
        }

        /// Looks along the normal of the specified face (if it is planar!), and fits the view to it.
        #[derive(Debug, Clone, PartialEq, Serialize, Deserialize, JsonSchema, ModelingCmdVariant)]
        #[cfg_attr(feature = "ts-rs", derive(ts_rs::TS))]
        #[cfg_attr(feature = "ts-rs", ts(export_to = "ModelingCmd.ts"))]
        pub struct OrientToFace {
            /// Which face to orient camera to. If the face is not planar, no action will occur.
            pub face_id: Uuid,
            /// How much to pad the view frame by, as a fraction of the face bounding box size.
            /// Negative padding will crop the view of the face proportionally.
            /// e.g. padding = 0.2 means the view will span 120% of the face bounding box,
            /// and padding = -0.2 means the view will span 80% of the face bounding box.
            #[serde(default)]
            pub padding: f32,
            /// Whether or not to animate the camera movement. (Animation is currently not supported.)
            #[serde(default)]
            pub animated: bool,
        }

        /// Fit the view to the scene with an isometric view.
        #[derive(Debug, Clone, PartialEq, Serialize, Deserialize, JsonSchema, ModelingCmdVariant)]
        #[cfg_attr(feature = "ts-rs", derive(ts_rs::TS))]
        #[cfg_attr(feature = "ts-rs", ts(export_to = "ModelingCmd.ts"))]
        pub struct ViewIsometric {
            /// How much to pad the view frame by, as a fraction of the object(s) bounding box size.
            /// Negative padding will crop the view of the object proportionally.
            /// e.g. padding = 0.2 means the view will span 120% of the object(s) bounding box,
            /// and padding = -0.2 means the view will span 80% of the object(s) bounding box.
            #[serde(default = "f32::default")]
            pub padding: f32,
        }

        /// Get a concise description of all of an extrusion's faces.
        #[derive(Clone, Debug, PartialEq, Deserialize, JsonSchema, Serialize, ModelingCmdVariant)]
        #[cfg_attr(feature = "ts-rs", derive(ts_rs::TS))]
        #[cfg_attr(feature = "ts-rs", ts(export_to = "ModelingCmd.ts"))]
        pub struct Solid3dGetExtrusionFaceInfo {
            /// The Solid3d object whose extrusion is being queried.
            pub object_id: Uuid,
            /// Any edge that lies on the extrusion base path.
            pub edge_id: Uuid,
        }

        /// Get a concise description of all of solids edges.
        #[derive(Clone, Debug, PartialEq, Deserialize, JsonSchema, Serialize, ModelingCmdVariant)]
        #[cfg_attr(feature = "ts-rs", derive(ts_rs::TS))]
        #[cfg_attr(feature = "ts-rs", ts(export_to = "ModelingCmd.ts"))]
        pub struct Solid3dGetAdjacencyInfo {
            /// The Solid3d object whose info is being queried.
            pub object_id: Uuid,
            /// Any edge that lies on the extrusion base path.
            pub edge_id: Uuid,
        }


        /// Clear the selection
        #[derive(Clone, Debug, Default, PartialEq, Deserialize, JsonSchema, Serialize, ModelingCmdVariant)]
        #[cfg_attr(feature = "ts-rs", derive(ts_rs::TS))]
        #[cfg_attr(feature = "ts-rs", ts(export_to = "ModelingCmd.ts"))]
        pub struct SelectClear {}

        /// Find all IDs of selected entities
        #[derive(Clone, Debug, Default, PartialEq, Deserialize, JsonSchema, Serialize, ModelingCmdVariant)]
        #[cfg_attr(feature = "ts-rs", derive(ts_rs::TS))]
        #[cfg_attr(feature = "ts-rs", ts(export_to = "ModelingCmd.ts"))]
        pub struct SelectGet {}

        /// Get the number of objects in the scene
        #[derive(
            Clone, Debug, Default, PartialEq, Deserialize, JsonSchema, Serialize, ModelingCmdVariant,
        )]
        #[cfg_attr(feature = "ts-rs", derive(ts_rs::TS))]
        #[cfg_attr(feature = "ts-rs", ts(export_to = "ModelingCmd.ts"))]
        pub struct GetNumObjects {}

        ///Set the transform of an object.
        #[derive(
            Clone, Debug, Deserialize, PartialEq, JsonSchema, Serialize, ModelingCmdVariant,
        )]
        #[cfg_attr(feature = "ts-rs", derive(ts_rs::TS))]
        #[cfg_attr(feature = "ts-rs", ts(export_to = "ModelingCmd.ts"))]
        pub struct SetObjectTransform
        {
            /// Id of the object whose transform is to be set.
            pub object_id: Uuid,
            /// List of transforms to be applied to the object.
            pub transforms: Vec<ComponentTransform>,
        }

        /// Create a new solid from combining other smaller solids.
        /// In other words, every part of the input solids will be included in the output solid.
        #[derive(
            Clone, Debug, Deserialize, PartialEq, JsonSchema, Serialize, ModelingCmdVariant,
        )]
        #[cfg_attr(feature = "ts-rs", derive(ts_rs::TS))]
        #[cfg_attr(feature = "ts-rs", ts(export_to = "ModelingCmd.ts"))]
        pub struct BooleanUnion
        {
            /// Which solids to union together.
            /// Cannot be empty.
            pub solid_ids: Vec<Uuid>,
            /// The maximum acceptable surface gap computed between the joined solids. Must be positive (i.e. greater than zero).
            pub tolerance: LengthUnit,
        }

        /// Create a new solid from intersecting several other solids.
        /// In other words, the part of the input solids where they all overlap will be the output solid.
        #[derive(
            Clone, Debug, Deserialize, PartialEq, JsonSchema, Serialize, ModelingCmdVariant,
        )]
        #[cfg_attr(feature = "ts-rs", derive(ts_rs::TS))]
        #[cfg_attr(feature = "ts-rs", ts(export_to = "ModelingCmd.ts"))]
        pub struct BooleanIntersection
        {
            /// Which solids to intersect together
            pub solid_ids: Vec<Uuid>,
            /// The maximum acceptable surface gap computed between the joined solids. Must be positive (i.e. greater than zero).
            pub tolerance: LengthUnit,
        }

        /// Create a new solid from subtracting several other solids.
        /// The 'target' is what will be cut from.
        /// The 'tool' is what will be cut out from 'target'.
        #[derive(
            Clone, Debug, Deserialize, PartialEq, JsonSchema, Serialize, ModelingCmdVariant,
        )]
        #[cfg_attr(feature = "ts-rs", derive(ts_rs::TS))]
        #[cfg_attr(feature = "ts-rs", ts(export_to = "ModelingCmd.ts"))]
        pub struct BooleanSubtract
        {
            /// Geometry to cut out from.
            pub target_ids: Vec<Uuid>,
            /// Will be cut out from the 'target'.
            pub tool_ids: Vec<Uuid>,
            /// The maximum acceptable surface gap computed between the target and the solids cut out from it. Must be positive (i.e. greater than zero).
            pub tolerance: LengthUnit,
        }

        /// Make a new path by offsetting an object by a given distance.
        /// The new path's ID will be the ID of this command.
        #[derive(Clone, Debug, PartialEq, Deserialize, JsonSchema, Serialize, ModelingCmdVariant)]
        #[cfg_attr(feature = "ts-rs", derive(ts_rs::TS))]
        #[cfg_attr(feature = "ts-rs", ts(export_to = "ModelingCmd.ts"))]
        pub struct MakeOffsetPath {
            /// The object that will be offset (can be a path, sketch, or a solid)
            pub object_id: Uuid,
            /// If the object is a solid, this is the ID of the face to base the offset on.
            /// If given, and `object_id` refers to a solid, then this face on the solid will be offset.
            /// If given but `object_id` doesn't refer to a solid, responds with an error.
            /// If not given, then `object_id` itself will be offset directly.
            #[serde(default)]
            pub face_id: Option<Uuid>,
            /// The distance to offset the path (positive for outset, negative for inset)
            pub offset: LengthUnit,
        }

        /// Add a hole to a closed path by offsetting it a uniform distance inward.
        #[derive(Clone, Debug, PartialEq, Deserialize, JsonSchema, Serialize, ModelingCmdVariant)]
        #[cfg_attr(feature = "ts-rs", derive(ts_rs::TS))]
        #[cfg_attr(feature = "ts-rs", ts(export_to = "ModelingCmd.ts"))]
        pub struct AddHoleFromOffset {
            /// The closed path to add a hole to.
            pub object_id: Uuid,
            /// The distance to offset the path (positive for outset, negative for inset)
            pub offset: LengthUnit,
        }

        /// Align the grid with a plane or a planar face.
        #[derive(Clone, Debug, PartialEq, Deserialize, JsonSchema, Serialize, ModelingCmdVariant)]
        #[cfg_attr(feature = "ts-rs", derive(ts_rs::TS))]
        #[cfg_attr(feature = "ts-rs", ts(export_to = "ModelingCmd.ts"))]
        pub struct SetGridReferencePlane {
            /// The grid to be moved.
            pub grid_id: Uuid,
            /// The plane or face that the grid will be aligned to.
            /// If a face, it must be planar to succeed.
            pub reference_id: Uuid,
        }

        /// Set the scale of the grid lines in the video feed.
        #[derive(Debug, Clone, PartialEq, Serialize, Deserialize, JsonSchema, ModelingCmdVariant)]
        #[cfg_attr(feature = "ts-rs", derive(ts_rs::TS))]
        #[cfg_attr(feature = "ts-rs", ts(export_to = "ModelingCmd.ts"))]
        pub struct SetGridScale {
            /// Distance between grid lines represents this much distance.
            pub value: f32,
            /// Which units the `value` field uses.
            pub units: units::UnitLength,
        }

        /// Set the grid lines to auto scale. The grid will get larger the further you zoom out,
        /// and smaller the more you zoom in.
        #[derive(Debug, Clone, PartialEq, Serialize, Deserialize, JsonSchema, ModelingCmdVariant)]
        #[cfg_attr(feature = "ts-rs", derive(ts_rs::TS))]
        #[cfg_attr(feature = "ts-rs", ts(export_to = "ModelingCmd.ts"))]
        pub struct SetGridAutoScale {
        }

        /// Render transparent surfaces more accurately, but this might make rendering slower.
        /// Because it can interfere with runtime performance, it defaults to false.
        #[derive(Debug, Clone, PartialEq, Serialize, Deserialize, JsonSchema, ModelingCmdVariant)]
        #[cfg_attr(feature = "ts-rs", derive(ts_rs::TS))]
        #[cfg_attr(feature = "ts-rs", ts(export_to = "ModelingCmd.ts"))]
        pub struct SetOrderIndependentTransparency {
            /// Enables or disables OIT.
            /// If not given, toggles it.
            pub enabled: Option<bool>,
        }
    }
}

impl ModelingCmd {
    /// Is this command safe to run in an engine batch?
    pub fn is_safe_to_batch(&self) -> bool {
        use ModelingCmd::*;
        matches!(
            self,
            MovePathPen(_)
                | ExtendPath(_)
                | Extrude(_)
                | Revolve(_)
                | Solid3dFilletEdge(_)
                | ClosePath(_)
                | UpdateAnnotation(_)
                | ObjectVisible(_)
                | ObjectBringToFront(_)
                | Solid2dAddHole(_)
                | SendObject(_)
                | EntitySetOpacity(_)
                | PlaneSetColor(_)
                | SetTool(_)
        )
    }
}

/// File to import into the current model.
/// If you are sending binary data for a file, be sure to send the WebSocketRequest as
/// binary/bson, not text/json.
#[derive(Debug, Clone, Serialize, Deserialize, JsonSchema, Eq, PartialEq)]
#[cfg_attr(feature = "ts-rs", derive(ts_rs::TS))]
#[cfg_attr(feature = "ts-rs", ts(export_to = "ModelingCmd.ts"))]
pub struct ImportFile {
    /// The file's full path, including file extension.
    pub path: String,
    /// The raw bytes of the file
    #[serde(
        serialize_with = "serde_bytes::serialize",
        deserialize_with = "serde_bytes::deserialize"
    )]
    pub data: Vec<u8>,
}<|MERGE_RESOLUTION|>--- conflicted
+++ resolved
@@ -129,17 +129,14 @@
             /// Should the extrusion create a new object or be part of the existing object.
             #[serde(default)]
             pub extrude_method: ExtrudeMethod,
-<<<<<<< HEAD
             /// Only used if the extrusion is created from a face and extrude_method = Merge
             /// If true, seams between the extrusion and the original body will be shown. 
             /// Otherwise, seams resulting from the extrusion will be removed where possible.
             #[serde(default)]
             pub show_seams: Option<bool>,
-=======
             /// Should this extrude create a solid body or a surface?
             #[serde(default)]
             pub body_type: BodyType,
->>>>>>> f4d8956c
         }
 
         /// Command for extruding a solid 2d to a reference geometry.
