use schemars::JsonSchema;
use serde::{Deserialize, Serialize};

pub use crate::each_cmd::*;

/// Commands that the KittyCAD engine can execute.
#[derive(Debug, Clone, Serialize, Deserialize, JsonSchema)]
#[serde(rename_all = "snake_case", tag = "type")]
pub enum ModelingCmd {
    /// Start a path.
    StartPath(StartPath),
    /// Move the path's "pen".
    MovePathPen(MovePathPen),
    /// Extend a path by adding a new segment which starts at the path's "pen".
    /// If no "pen" location has been set before (via `MovePen`), then the pen is at the origin.
    ExtendPath(ExtendPath),
    /// Extrude a 2D solid.
    Extrude(Extrude),
    /// Closes a path, converting it to a 2D solid.
    ClosePath(ClosePath),
    /// Camera drag started.
    CameraDragStart(CameraDragStart),
    /// Camera drag continued.
    CameraDragMove(CameraDragMove),
    /// Camera drag ended.
    CameraDragEnd(CameraDragEnd),
    /// Change what the default camera is looking at.
    DefaultCameraLookAt(DefaultCameraLookAt),
    /// Adjust zoom of the default camera.
    DefaultCameraZoom(DefaultCameraZoom),
    /// Enable sketch mode, where users can sketch 2D geometry.
    /// Users choose a plane to sketch on.
    DefaultCameraEnableSketchMode(DefaultCameraEnableSketchMode),
    /// Disable sketch mode, from the default camera.
    DefaultCameraDisableSketchMode(DefaultCameraDisableSketchMode),
    /// Focus default camera on object.
    DefaultCameraFocusOn(DefaultCameraFocusOn),
    /// Export the scene to a file.
    Export(Export),
    /// What is this entity's parent?
    EntityGetParentId(EntityGetParentId),
    /// How many children does the entity have?
    EntityGetNumChildren(EntityGetNumChildren),
    /// What is the UUID of this entity's n-th child?
    EntityGetChildUuid(EntityGetChildUuid),
    /// What are all UUIDs of this entity's children?
    EntityGetAllChildUuids(EntityGetAllChildUuids),
    /// Enter edit mode
    EditModeEnter(EditModeEnter),
    /// Exit edit mode
    EditModeExit,
    /// Modifies the selection by simulating a "mouse click" at the given x,y window coordinate
    /// Returns ID of whatever was selected.
    SelectWithPoint(SelectWithPoint),
    /// Clear the selection
    SelectClear,
    /// Adds one or more entities (by UUID) to the selection.
    SelectAdd(SelectAdd),
    /// Removes one or more entities (by UUID) from the selection.
    SelectRemove(SelectRemove),
    /// Replaces the current selection with these new entities (by UUID).
    /// Equivalent to doing SelectClear then SelectAdd.
    SelectReplace(SelectReplace),
    /// Find all IDs of selected entities
    SelectGet,
    /// Changes the current highlighted entity to whichever one is at the given window coordinate.
    /// If there's no entity at this location, clears the highlight.
    HighlightSetEntity(HighlightSetEntity),
    /// Changes the current highlighted entity to these entities.
    HighlightSetEntities(HighlightSetEntities),
    /// Create a new annotation
    NewAnnotation(NewAnnotation),
    /// Update an annotation
    UpdateAnnotation(UpdateAnnotation),
    /// Hide or show an object
    ObjectVisible(ObjectVisible),
    /// Bring an object to the front of the scene
    ObjectBringToFront(ObjectBringToFront),
    /// What type of entity is this?
    GetEntityType(GetEntityType),
    /// Add a hole to a Solid2d object before extruding it.
    Solid2dAddHole(Solid2dAddHole),
    /// Gets all faces which use the given edge.
    Solid3dGetAllEdgeFaces(Solid3dGetAllEdgeFaces),
    /// Gets all edges which are opposite the given edge, across all possible faces.
    Solid3dGetAllOppositeEdges(Solid3dGetAllOppositeEdges),
    /// Gets the edge opposite the given edge, along the given face.
    Solid3dGetOppositeEdge(Solid3dGetOppositeEdge),
    /// Gets the next adjacent edge for the given edge, along the given face.
    Solid3dGetNextAdjacentEdge(Solid3dGetNextAdjacentEdge),
    /// Gets the previous adjacent edge for the given edge, along the given face.
    Solid3dGetPrevAdjacentEdge(Solid3dGetPrevAdjacentEdge),
    /// Sends object to front or back.
    SendObject(SendObject),
    /// Set opacity of the entity.
    EntitySetOpacity(EntitySetOpacity),
    /// Fade the entity in or out.
    EntityFade(EntityFade),
    /// Make a plane.
    MakePlane(MakePlane),
    /// Set the plane's color.
    PlaneSetColor(PlaneSetColor),
    /// Set the active tool.
    SetTool(SetTool),
    /// Send a mouse move event.
    MouseMove(MouseMove),
    /// Send a mouse click event.
    /// Updates modified/selected entities.
    MouseClick(MouseClick),
    /// Enable sketch mode on the given plane.
    SketchModeEnable(SketchModeEnable),
    /// Disable sketch mode.
    SketchModeDisable(SketchModeDisable),
    /// Get type of a given curve.
    CurveGetType(CurveGetType),
    /// Get control points of a given curve.
    CurveGetControlPoints(CurveGetControlPoints),
    /// Take a snapshot.
    TakeSnapshot(TakeSnapshot),
    /// Add a gizmo showing the axes.
    MakeAxesGizmo(MakeAxesGizmo),
    /// Query the given path
    PathGetInfo(PathGetInfo),
    /// Get curves for vertices within a path
    PathGetCurveUuidsForVertices(PathGetCurveUuidsForVertices),
    /// Get vertices within a path
    PathGetVertexUuids(PathGetVertexUuids),
    /// Start dragging mouse.
    HandleMouseDragStart(HandleMouseDragStart),
    /// Continue dragging mouse.
    HandleMouseDragMove(HandleMouseDragMove),
    /// Stop dragging mouse.
    HandleMouseDragEnd(HandleMouseDragEnd),
    /// Remove scene objects.
    RemoveSceneObjects(RemoveSceneObjects),
    /// Utility method. Performs both a ray cast and projection to plane-local coordinates.
    /// Returns the plane coordinates for the given window coordinates.
    PlaneIntersectAndProject(PlaneIntersectAndProject),
    /// Find the start and end of a curve.
    CurveGetEndPoints(CurveGetEndPoints),
    /// Reconfigure the stream.
    ReconfigureStream(ReconfigureStream),
    /// Import files to the current model.
    ImportFiles(ImportFiles),
    /// Get the mass of entities in the scene or the default scene.
    Mass(Mass),
    /// Get the density of entities in the scene or the default scene.
    Density(Density),
    /// Get the volume of entities in the scene or the default scene.
    Volume(Volume),
    /// Get the center of mass of entities in the scene or the default scene.
    CenterOfMass(CenterOfMass),
    /// Get the surface area of entities in the scene or the default scene.
    SurfaceArea(SurfaceArea),
    /// Get the plane of the sketch mode. This is useful for getting the normal of the plane after
    /// a user selects a plane.
    GetSketchModePlane(GetSketchModePlane),
    /// Constrain a curve.
    CurveSetConstraint(CurveSetConstraint),
    /// Sketch on some entity (e.g. a plane, a face)
    EnableSketchMode(EnableSketchMode),
    /// Set the material properties of an object
    ObjectSetMaterialParamsPbr(ObjectSetMaterialParamsPbr),
    /// What is the distance between these two entities?
    EntityGetDistance(EntityGetDistance),
    /// Duplicate the given entity, evenly spaced along the chosen axis.
    EntityLinearPattern(EntityLinearPattern),
<<<<<<< HEAD
    /// Duplicate the given entity, evenly spaced around the specified axis, spanning the arc.
    EntityCircularPattern(EntityCircularPattern),
=======
    /// When you select some entity with the current tool, what should happen to the entity?
    SetSelectionType(SetSelectionType),
    /// What kind of entities can be selected?
    SetSelectionFilter(SetSelectionFilter),
    /// Use orthographic projection.
    DefaultCameraSetOrthographic(DefaultCameraSetOrthographic),
    /// Use perspective projection.
    DefaultCameraSetPerspective(DefaultCameraSetPerspective),
>>>>>>> 20751ca8
}

impl ModelingCmd {
    /// Is this command safe to run in an engine batch?
    pub fn is_safe_to_batch(&self) -> bool {
        use ModelingCmd::*;
        matches!(
            self,
            MovePathPen(_)
                | ExtendPath(_)
                | Extrude(_)
                | ClosePath(_)
                | UpdateAnnotation(_)
                | ObjectVisible(_)
                | ObjectBringToFront(_)
                | Solid2dAddHole(_)
                | SendObject(_)
                | EntitySetOpacity(_)
                | PlaneSetColor(_)
                | SetTool(_)
        )
    }
}<|MERGE_RESOLUTION|>--- conflicted
+++ resolved
@@ -165,10 +165,8 @@
     EntityGetDistance(EntityGetDistance),
     /// Duplicate the given entity, evenly spaced along the chosen axis.
     EntityLinearPattern(EntityLinearPattern),
-<<<<<<< HEAD
     /// Duplicate the given entity, evenly spaced around the specified axis, spanning the arc.
     EntityCircularPattern(EntityCircularPattern),
-=======
     /// When you select some entity with the current tool, what should happen to the entity?
     SetSelectionType(SetSelectionType),
     /// What kind of entities can be selected?
@@ -177,7 +175,6 @@
     DefaultCameraSetOrthographic(DefaultCameraSetOrthographic),
     /// Use perspective projection.
     DefaultCameraSetPerspective(DefaultCameraSetPerspective),
->>>>>>> 20751ca8
 }
 
 impl ModelingCmd {
