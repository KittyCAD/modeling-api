use kittycad_modeling_cmds_macros::define_modeling_cmd_enum;
use schemars::JsonSchema;
use serde::{Deserialize, Serialize};

pub use self::each_cmd::*;
use crate::{self as kittycad_modeling_cmds};

<<<<<<< HEAD
/// Commands that the KittyCAD engine can execute.
#[derive(Debug, Clone, Serialize, Deserialize, JsonSchema)]
#[serde(rename_all = "snake_case", tag = "type")]
pub enum ModelingCmd {
    /// Start a path.
    StartPath(StartPath),
    /// Move the path's "pen".
    MovePathPen(MovePathPen),
    /// Extend a path by adding a new segment which starts at the path's "pen".
    /// If no "pen" location has been set before (via `MovePen`), then the pen is at the origin.
    ExtendPath(ExtendPath),
    /// Extrude a 2D solid.
    Extrude(Extrude),
    /// Closes a path, converting it to a 2D solid.
    ClosePath(ClosePath),
    /// Camera drag started.
    CameraDragStart(CameraDragStart),
    /// Camera drag continued.
    CameraDragMove(CameraDragMove),
    /// Camera drag ended.
    CameraDragEnd(CameraDragEnd),
    /// Change what the default camera is looking at.
    DefaultCameraLookAt(DefaultCameraLookAt),
    /// Adjust zoom of the default camera.
    DefaultCameraZoom(DefaultCameraZoom),
    /// Enable sketch mode, where users can sketch 2D geometry.
    /// Users choose a plane to sketch on.
    DefaultCameraEnableSketchMode(DefaultCameraEnableSketchMode),
    /// Disable sketch mode, from the default camera.
    DefaultCameraDisableSketchMode(DefaultCameraDisableSketchMode),
    /// Focus default camera on object.
    DefaultCameraFocusOn(DefaultCameraFocusOn),
    /// Export the scene to a file.
    Export(Export),
    /// What is this entity's parent?
    EntityGetParentId(EntityGetParentId),
    /// How many children does the entity have?
    EntityGetNumChildren(EntityGetNumChildren),
    /// What is the UUID of this entity's n-th child?
    EntityGetChildUuid(EntityGetChildUuid),
    /// What are all UUIDs of this entity's children?
    EntityGetAllChildUuids(EntityGetAllChildUuids),
    /// Enter edit mode
    EditModeEnter(EditModeEnter),
    /// Exit edit mode
    EditModeExit,
    /// Modifies the selection by simulating a "mouse click" at the given x,y window coordinate
    /// Returns ID of whatever was selected.
    SelectWithPoint(SelectWithPoint),
    /// Clear the selection
    SelectClear,
    /// Adds one or more entities (by UUID) to the selection.
    SelectAdd(SelectAdd),
    /// Removes one or more entities (by UUID) from the selection.
    SelectRemove(SelectRemove),
    /// Replaces the current selection with these new entities (by UUID).
    /// Equivalent to doing SelectClear then SelectAdd.
    SelectReplace(SelectReplace),
    /// Find all IDs of selected entities
    SelectGet,
    /// Changes the current highlighted entity to whichever one is at the given window coordinate.
    /// If there's no entity at this location, clears the highlight.
    HighlightSetEntity(HighlightSetEntity),
    /// Changes the current highlighted entity to these entities.
    HighlightSetEntities(HighlightSetEntities),
    /// Create a new annotation
    NewAnnotation(NewAnnotation),
    /// Update an annotation
    UpdateAnnotation(UpdateAnnotation),
    /// Hide or show an object
    ObjectVisible(ObjectVisible),
    /// Bring an object to the front of the scene
    ObjectBringToFront(ObjectBringToFront),
    /// What type of entity is this?
    GetEntityType(GetEntityType),
    /// Add a hole to a Solid2d object before extruding it.
    Solid2dAddHole(Solid2dAddHole),
    /// Gets all faces which use the given edge.
    Solid3dGetAllEdgeFaces(Solid3dGetAllEdgeFaces),
    /// Gets all edges which are opposite the given edge, across all possible faces.
    Solid3dGetAllOppositeEdges(Solid3dGetAllOppositeEdges),
    /// Gets the edge opposite the given edge, along the given face.
    Solid3dGetOppositeEdge(Solid3dGetOppositeEdge),
    /// Gets the next adjacent edge for the given edge, along the given face.
    Solid3dGetNextAdjacentEdge(Solid3dGetNextAdjacentEdge),
    /// Gets the previous adjacent edge for the given edge, along the given face.
    Solid3dGetPrevAdjacentEdge(Solid3dGetPrevAdjacentEdge),
    /// Sends object to front or back.
    SendObject(SendObject),
    /// Set opacity of the entity.
    EntitySetOpacity(EntitySetOpacity),
    /// Fade the entity in or out.
    EntityFade(EntityFade),
    /// Make a plane.
    MakePlane(MakePlane),
    /// Set the plane's color.
    PlaneSetColor(PlaneSetColor),
    /// Set the active tool.
    SetTool(SetTool),
    /// Send a mouse move event.
    MouseMove(MouseMove),
    /// Send a mouse click event.
    /// Updates modified/selected entities.
    MouseClick(MouseClick),
    /// Enable sketch mode on the given plane.
    SketchModeEnable(SketchModeEnable),
    /// Disable sketch mode.
    SketchModeDisable(SketchModeDisable),
    /// Get type of a given curve.
    CurveGetType(CurveGetType),
    /// Get control points of a given curve.
    CurveGetControlPoints(CurveGetControlPoints),
    /// Take a snapshot.
    TakeSnapshot(TakeSnapshot),
    /// Add a gizmo showing the axes.
    MakeAxesGizmo(MakeAxesGizmo),
    /// Query the given path
    PathGetInfo(PathGetInfo),
    /// Get curves for vertices within a path
    PathGetCurveUuidsForVertices(PathGetCurveUuidsForVertices),
    /// Get vertices within a path
    PathGetVertexUuids(PathGetVertexUuids),
    /// Start dragging mouse.
    HandleMouseDragStart(HandleMouseDragStart),
    /// Continue dragging mouse.
    HandleMouseDragMove(HandleMouseDragMove),
    /// Stop dragging mouse.
    HandleMouseDragEnd(HandleMouseDragEnd),
    /// Remove scene objects.
    RemoveSceneObjects(RemoveSceneObjects),
    /// Utility method. Performs both a ray cast and projection to plane-local coordinates.
    /// Returns the plane coordinates for the given window coordinates.
    PlaneIntersectAndProject(PlaneIntersectAndProject),
    /// Find the start and end of a curve.
    CurveGetEndPoints(CurveGetEndPoints),
    /// Reconfigure the stream.
    ReconfigureStream(ReconfigureStream),
    /// Import files to the current model.
    ImportFiles(ImportFiles),
    /// Get the mass of entities in the scene or the default scene.
    Mass(Mass),
    /// Get the density of entities in the scene or the default scene.
    Density(Density),
    /// Get the volume of entities in the scene or the default scene.
    Volume(Volume),
    /// Get the center of mass of entities in the scene or the default scene.
    CenterOfMass(CenterOfMass),
    /// Get the surface area of entities in the scene or the default scene.
    SurfaceArea(SurfaceArea),
    /// Get the plane of the sketch mode. This is useful for getting the normal of the plane after
    /// a user selects a plane.
    GetSketchModePlane(GetSketchModePlane),
    /// Constrain a curve.
    CurveSetConstraint(CurveSetConstraint),
    /// Sketch on some entity (e.g. a plane, a face)
    EnableSketchMode(EnableSketchMode),
    /// Set the material properties of an object
    ObjectSetMaterialParamsPbr(ObjectSetMaterialParamsPbr),
    /// What is the distance between these two entities?
    EntityGetDistance(EntityGetDistance),
    /// Duplicate the given entity, evenly spaced along the chosen axis.
    EntityLinearPattern(EntityLinearPattern),
    /// Duplicate the given entity, evenly spaced around the specified axis, spanning the arc.
    EntityCircularPattern(EntityCircularPattern),
    /// Create a helix using the cylinder and specified parameters.
    EntityMakeHelix(EntityMakeHelix),
    /// When you select some entity with the current tool, what should happen to the entity?
    SetSelectionType(SetSelectionType),
    /// What kind of entities can be selected?
    SetSelectionFilter(SetSelectionFilter),
    /// Use orthographic projection.
    DefaultCameraSetOrthographic(DefaultCameraSetOrthographic),
    /// Use perspective projection.
    DefaultCameraSetPerspective(DefaultCameraSetPerspective),
}
=======
define_modeling_cmd_enum!(
    pub mod each_cmd {
        use std::collections::HashSet;

        use crate::{self as kittycad_modeling_cmds};
        use kittycad_execution_plan_macros::{ExecutionPlanFromMemory, ExecutionPlanValue};
        use kittycad_modeling_cmds_macros::{ModelingCmdVariant, ModelingCmdVariantEmpty};
        use parse_display_derive::{Display, FromStr};
        use schemars::JsonSchema;
        use serde::{Deserialize, Serialize};
        use uuid::Uuid;

        use crate::{
            format::OutputFormat,
            id::ModelingCmdId,
            length_unit::LengthUnit,
            shared::{
                AnnotationOptions, AnnotationType, CameraDragInteractionType, Color, DistanceType, EntityType,
                PathComponentConstraintBound, PathComponentConstraintType, PathSegment, PerspectiveCameraParameters,
                Point2d, Point3d, SceneSelectionType, SceneToolType,
            },
            units,
        };

        /// Mike says this usually looks nice.
        fn default_animation_seconds() -> f32 {
            0.4
        }

        /// Start a new path.
        #[derive(
            Debug, Clone, Serialize, Deserialize, JsonSchema, ExecutionPlanFromMemory, ModelingCmdVariantEmpty,
        )]
        pub struct StartPath;

        /// Move the path's "pen".
        #[derive(
            Debug, Clone, Serialize, Deserialize, JsonSchema, ExecutionPlanFromMemory, ModelingCmdVariantEmpty,
        )]
        pub struct MovePathPen {
            /// The ID of the command which created the path.
            pub path: ModelingCmdId,
            /// Where the path's pen should be.
            pub to: Point3d<LengthUnit>,
        }

        /// Extend a path by adding a new segment which starts at the path's "pen".
        /// If no "pen" location has been set before (via `MovePen`), then the pen is at the origin.
        #[derive(
            Debug, Clone, Serialize, Deserialize, JsonSchema, ExecutionPlanFromMemory, ModelingCmdVariantEmpty,
        )]
        pub struct ExtendPath {
            /// The ID of the command which created the path.
            pub path: ModelingCmdId,
            /// Segment to append to the path.
            /// This segment will implicitly begin at the current "pen" location.
            pub segment: PathSegment,
        }

        /// Command for extruding a solid.
        #[derive(
            Debug, Clone, Serialize, Deserialize, JsonSchema, ExecutionPlanFromMemory, ModelingCmdVariantEmpty,
        )]
        pub struct Extrude {
            /// Which sketch to extrude.
            /// Must be a closed 2D solid.
            pub target: ModelingCmdId,
            /// How far off the plane to extrude
            pub distance: LengthUnit,
            /// Whether to cap the extrusion with a face, or not.
            /// If true, the resulting solid will be closed on all sides, like a dice.
            /// If false, it will be open on one side, like a drinking glass.
            pub cap: bool,
        }

        /// Closes a path, converting it to a 2D solid.
        #[derive(
            Debug, Clone, Serialize, Deserialize, JsonSchema, ExecutionPlanFromMemory, ModelingCmdVariantEmpty,
        )]
        pub struct ClosePath {
            /// Which path to close.
            pub path_id: Uuid,
        }

        /// Camera drag started.
        #[derive(Debug, Clone, Serialize, Deserialize, JsonSchema, ModelingCmdVariantEmpty)]
        pub struct CameraDragStart {
            /// The type of camera drag interaction.
            pub interaction: CameraDragInteractionType,
            /// The initial mouse position.
            pub window: Point2d,
        }

        /// Camera drag continued.
        #[derive(Debug, Clone, Serialize, Deserialize, JsonSchema, ModelingCmdVariantEmpty)]
        pub struct CameraDragMove {
            /// The type of camera drag interaction.
            pub interaction: CameraDragInteractionType,
            /// The current mouse position.
            pub window: Point2d,
            /// Logical timestamp. The client should increment this
            /// with every event in the current mouse drag. That way, if the
            /// events are being sent over an unordered channel, the API
            /// can ignore the older events.
            pub sequence: Option<u32>,
        }

        /// Camera drag ended
        #[derive(Debug, Clone, Serialize, Deserialize, JsonSchema, ModelingCmdVariantEmpty)]
        pub struct CameraDragEnd {
            /// The type of camera drag interaction.
            pub interaction: CameraDragInteractionType,
            /// The final mouse position.
            pub window: Point2d,
        }

        /// Change what the default camera is looking at.
        #[derive(Debug, Clone, Serialize, Deserialize, JsonSchema, ModelingCmdVariantEmpty)]
        pub struct DefaultCameraLookAt {
            /// Where the camera is positioned
            pub vantage: Point3d,
            /// What the camera is looking at. Center of the camera's field of vision
            pub center: Point3d,
            /// Which way is "up", from the camera's point of view.
            pub up: Point3d,
            /// Logical timestamp. The client should increment this
            /// with every event in the current mouse drag. That way, if the
            /// events are being sent over an unordered channel, the API
            /// can ignore the older events.
            pub sequence: Option<u32>,
        }

        /// Change what the default camera is looking at.
        #[derive(Debug, Clone, Serialize, Deserialize, JsonSchema, ModelingCmdVariantEmpty)]
        pub struct DefaultCameraPerspectiveSettings {
            /// Where the camera is positioned
            pub vantage: Point3d,
            /// What the camera is looking at. Center of the camera's field of vision
            pub center: Point3d,
            /// Which way is "up", from the camera's point of view.
            pub up: Point3d,
            /// The field of view angle in the y direction, in degrees.
            pub fov_y: f32,
            /// The distance to the near clipping plane.
            pub z_near: f32,
            /// The distance to the far clipping plane.
            pub z_far: f32,
            /// Logical timestamp. The client should increment this
            /// with every event in the current mouse drag. That way, if the
            /// events are being sent over an unordered channel, the API
            /// can ignore the older events.
            pub sequence: Option<u32>,
        }

        /// Adjust zoom of the default camera.
        #[derive(Debug, Clone, Serialize, Deserialize, JsonSchema, ModelingCmdVariantEmpty)]
        pub struct DefaultCameraZoom {
            /// Move the camera forward along the vector it's looking at,
            /// by this magnitudedefaultCameraZoom.
            /// Basically, how much should the camera move forward by.
            pub magnitude: f32,
        }

        /// Enable sketch mode, where users can sketch 2D geometry.
        /// Users choose a plane to sketch on.
        #[derive(Debug, Clone, Serialize, Deserialize, JsonSchema, ModelingCmdVariantEmpty)]
        pub struct DefaultCameraEnableSketchMode {
            /// What's the origin of the sketching plane?
            pub origin: Point3d,
            /// Which 3D axis of the scene should be the X axis of the sketching plane?
            pub x_axis: Point3d,
            /// Which 3D axis of the scene should be the Y axis of the sketching plane?
            pub y_axis: Point3d,
            /// How far to the sketching plane?
            pub distance_to_plane: f32,
            /// Should the camera use orthographic projection?
            /// In other words, should an object's size in the rendered image stay constant regardless of its distance from the camera.
            pub ortho: bool,
            /// Should we animate or snap for the camera transition?
            pub animated: bool,
        }

        /// Disable sketch mode, from the default camera.
        #[derive(Debug, Clone, Serialize, Deserialize, JsonSchema, ModelingCmdVariantEmpty)]
        pub struct DefaultCameraDisableSketchMode;

        /// Export the scene to a file.
        #[derive(Debug, Clone, Serialize, Deserialize, JsonSchema, ModelingCmdVariant)]
        pub struct Export {
            /// IDs of the entities to be exported. If this is empty, then all entities are exported.
            pub entity_ids: Vec<Uuid>,
            /// Select the unit interpretation of exported objects.
            pub source_unit: units::UnitLength,
            /// The file format to export to.
            pub format: OutputFormat,
        }

        /// What is this entity's parent?
        #[derive(Debug, Clone, Serialize, Deserialize, JsonSchema, ModelingCmdVariant)]
        pub struct EntityGetParentId {
            /// ID of the entity being queried.
            pub entity_id: Uuid,
        }

        /// How many children does the entity have?
        #[derive(Debug, Clone, Serialize, Deserialize, JsonSchema, ModelingCmdVariant)]
        pub struct EntityGetNumChildren {
            /// ID of the entity being queried.
            pub entity_id: Uuid,
        }

        /// What is the UUID of this entity's n-th child?
        #[derive(Debug, Clone, Serialize, Deserialize, JsonSchema, ModelingCmdVariant)]
        pub struct EntityGetChildUuid {
            /// ID of the entity being queried.
            pub entity_id: Uuid,
            /// Index into the entity's list of children.
            pub child_index: u32,
        }

        /// What are all UUIDs of this entity's children?
        #[derive(Debug, Clone, Serialize, Deserialize, JsonSchema, ModelingCmdVariant)]
        pub struct EntityGetAllChildUuids {
            /// ID of the entity being queried.
            pub entity_id: Uuid,
        }

        /// What is the distance between these two entities?
        #[derive(Debug, Clone, Serialize, Deserialize, JsonSchema, ModelingCmdVariant)]
        pub struct EntityGetDistance {
            /// ID of the first entity being queried.
            pub entity_id1: Uuid,
            /// ID of the second entity being queried.
            pub entity_id2: Uuid,
            /// Type of distance to be measured.
            pub distance_type: DistanceType,
        }

        /// Create a linear pattern using this entity (currently only valid for 3D solids).
        #[derive(Debug, Clone, Serialize, Deserialize, JsonSchema, ModelingCmdVariant)]
        pub struct EntityLinearPattern {
            /// ID of the entity being copied.
            pub entity_id: Uuid,
            /// Axis along which to make the copies
            pub axis: Point3d<f64>,
            /// Number of repetitions to make.
            pub num_repetitions: u32,
            /// Spacing between repetitions.
            pub spacing: LengthUnit,
        }
        /// Create a circular pattern using this entity (currently only valid for 3D solids).
        #[derive(Debug, Clone, Serialize, Deserialize, JsonSchema, ModelingCmdVariant)]
        pub struct EntityCircularPattern {
            /// ID of the entity being copied.
            pub entity_id: Uuid,
            /// Axis around which to make the copies
            pub axis: Point3d<f64>,
            /// Point around which to make the copies
            pub center: Point3d<LengthUnit>,
            /// Number of repetitions to make.
            pub num_repetitions: u32,
            /// Arc angle (in degrees) to place repetitions along.
            pub arc_degrees: f64,
            /// Whether or not to rotate the objects as they are copied.
            pub rotate_duplicates: bool,
        }

        /// Enter edit mode
        #[derive(Debug, Clone, Serialize, Deserialize, JsonSchema, ModelingCmdVariantEmpty)]
        pub struct EditModeEnter {
            /// The edit target
            pub target: Uuid,
        }

        /// Modifies the selection by simulating a "mouse click" at the given x,y window coordinate
        /// Returns ID of whatever was selected.
        #[derive(Debug, Clone, Serialize, Deserialize, JsonSchema, ModelingCmdVariant)]
        pub struct SelectWithPoint {
            /// Where in the window was selected
            pub selected_at_window: Point2d,
            /// What entity was selected?
            pub selection_type: SceneSelectionType,
        }

        /// Adds one or more entities (by UUID) to the selection.
        #[derive(Debug, Clone, Serialize, Deserialize, JsonSchema, ModelingCmdVariantEmpty)]
        pub struct SelectAdd {
            /// Which entities to select
            pub entities: Vec<Uuid>,
        }

        /// Removes one or more entities (by UUID) from the selection.
        #[derive(Debug, Clone, Serialize, Deserialize, JsonSchema, ModelingCmdVariantEmpty)]
        pub struct SelectRemove {
            /// Which entities to unselect
            pub entities: Vec<Uuid>,
        }

        /// Replaces current selection with these entities (by UUID).
        #[derive(Debug, Clone, Serialize, Deserialize, JsonSchema, ModelingCmdVariantEmpty)]
        pub struct SelectReplace {
            /// Which entities to select
            pub entities: Vec<Uuid>,
        }

        /// Changes the current highlighted entity to whichever one is at the given window coordinate.
        /// If there's no entity at this location, clears the highlight.
        #[derive(Debug, Clone, Copy, Serialize, Deserialize, JsonSchema, ModelingCmdVariant)]
        pub struct HighlightSetEntity {
            /// Coordinates of the window being clicked
            pub selected_at_window: Point2d,
            /// Logical timestamp. The client should increment this
            /// with every event in the current mouse drag. That way, if the
            /// events are being sent over an unordered channel, the API
            /// can ignore the older events.
            pub sequence: Option<u32>,
        }

        /// Changes the current highlighted entity to these entities.
        #[derive(Debug, Clone, Serialize, Deserialize, JsonSchema, ModelingCmdVariantEmpty)]
        pub struct HighlightSetEntities {
            /// Highlight these entities.
            pub entities: Vec<Uuid>,
        }

        /// Create a new annotation
        #[derive(Debug, Clone, Serialize, Deserialize, JsonSchema, ModelingCmdVariantEmpty)]
        pub struct NewAnnotation {
            /// What should the annotation contain?
            pub options: AnnotationOptions,
            /// If true, any existing drawables within the obj will be replaced (the object will be reset)
            pub clobber: bool,
            /// What type of annotation to create.
            pub annotation_type: AnnotationType,
        }

        /// Update an annotation
        #[derive(Debug, Clone, Serialize, Deserialize, JsonSchema, ModelingCmdVariantEmpty)]
        pub struct UpdateAnnotation {
            /// Which annotation to update
            pub annotation_id: Uuid,
            /// If any of these fields are set, they will overwrite the previous options for the
            /// annotation.
            pub options: AnnotationOptions,
        }

        /// Hide or show an object
        #[derive(Debug, Clone, Serialize, Deserialize, JsonSchema, ModelingCmdVariantEmpty)]
        pub struct ObjectVisible {
            /// Which object to change
            pub object_id: Uuid,
            /// Whether or not the object should be hidden.
            pub hidden: bool,
        }

        /// Bring an object to the front of the scene
        #[derive(Debug, Clone, Serialize, Deserialize, JsonSchema, ModelingCmdVariantEmpty)]
        pub struct ObjectBringToFront {
            /// Which object to change
            pub object_id: Uuid,
        }

        /// Set the material properties of an object
        #[derive(Debug, Clone, Serialize, Deserialize, JsonSchema, ModelingCmdVariantEmpty)]
        pub struct ObjectSetMaterialParamsPbr {
            /// Which object to change
            pub object_id: Uuid,
            /// Color of the new material
            pub color: Color,
            /// Metalness of the new material
            pub metalness: f32,
            /// Roughness of the new material
            pub roughness: f32,
            /// Ambient Occlusion of the new material
            pub ambient_occlusion: f32,
        }
        /// What type of entity is this?
        #[derive(Debug, Clone, Serialize, Deserialize, JsonSchema, ModelingCmdVariant)]
        pub struct GetEntityType {
            /// ID of the entity being queried.
            pub entity_id: Uuid,
        }

        /// Gets all faces which use the given edge.
        #[derive(Debug, Clone, Serialize, Deserialize, JsonSchema, ModelingCmdVariant)]
        pub struct Solid3dGetAllEdgeFaces {
            /// Which object is being queried.
            pub object_id: Uuid,
            /// Which edge you want the faces of.
            pub edge_id: Uuid,
        }

        /// Add a hole to a Solid2d object before extruding it.
        #[derive(Debug, Clone, Serialize, Deserialize, JsonSchema, ModelingCmdVariantEmpty)]
        pub struct Solid2dAddHole {
            /// Which object to add the hole to.
            pub object_id: Uuid,
            /// The id of the path to use as the inner profile (hole).
            pub hole_id: Uuid,
        }

        /// Gets all edges which are opposite the given edge, across all possible faces.
        #[derive(Debug, Clone, Serialize, Deserialize, JsonSchema, ModelingCmdVariant)]
        pub struct Solid3dGetAllOppositeEdges {
            /// Which object is being queried.
            pub object_id: Uuid,
            /// Which edge you want the opposites of.
            pub edge_id: Uuid,
            /// If given, only faces parallel to this vector will be considered.
            pub along_vector: Option<Point3d<f64>>,
        }

        /// Gets the edge opposite the given edge, along the given face.
        #[derive(Debug, Clone, Serialize, Deserialize, JsonSchema, ModelingCmdVariant)]
        pub struct Solid3dGetOppositeEdge {
            /// Which object is being queried.
            pub object_id: Uuid,
            /// Which edge you want the opposite of.
            pub edge_id: Uuid,
            /// Which face is used to figure out the opposite edge?
            pub face_id: Uuid,
        }

        /// Gets the next adjacent edge for the given edge, along the given face.
        #[derive(Debug, Clone, Serialize, Deserialize, JsonSchema, ModelingCmdVariant)]
        pub struct Solid3dGetNextAdjacentEdge {
            /// Which object is being queried.
            pub object_id: Uuid,
            /// Which edge you want the opposite of.
            pub edge_id: Uuid,
            /// Which face is used to figure out the opposite edge?
            pub face_id: Uuid,
        }

        /// Gets the previous adjacent edge for the given edge, along the given face.
        #[derive(Debug, Clone, Serialize, Deserialize, JsonSchema, ModelingCmdVariant)]
        pub struct Solid3dGetPrevAdjacentEdge {
            /// Which object is being queried.
            pub object_id: Uuid,
            /// Which edge you want the opposite of.
            pub edge_id: Uuid,
            /// Which face is used to figure out the opposite edge?
            pub face_id: Uuid,
        }

        /// Fillets the given edge with the specified radius.
        #[derive(Debug, Clone, Serialize, Deserialize, JsonSchema, ModelingCmdVariantEmpty)]
        pub struct Solid3dFilletEdge {
            /// Which object is being filletted.
            pub object_id: Uuid,
            /// Which edge you want to fillet.
            pub edge_id: Uuid,
            /// The radius of the fillet. Measured in length (using the same units that the current sketch uses). Must be positive (i.e. greater than zero).
            pub radius: LengthUnit,
        }

        /// Send object to front or back.
        #[derive(Debug, Clone, Serialize, Deserialize, JsonSchema, ModelingCmdVariantEmpty)]
        pub struct SendObject {
            /// Which object is being changed.
            pub object_id: Uuid,
            /// Bring to front = true, send to back = false.
            pub front: bool,
        }
        /// Set opacity of the entity.
        #[derive(Debug, Clone, Serialize, Deserialize, JsonSchema, ModelingCmdVariantEmpty)]
        pub struct EntitySetOpacity {
            /// Which entity is being changed.
            pub entity_id: Uuid,
            /// How transparent should it be?
            /// 0 or lower is totally transparent.
            /// 1 or greater is totally opaque.
            pub opacity: f32,
        }

        /// Fade entity in or out.
        #[derive(Debug, Clone, Serialize, Deserialize, JsonSchema, ModelingCmdVariantEmpty)]
        pub struct EntityFade {
            /// Which entity is being changed.
            pub entity_id: Uuid,
            /// Fade in = true, fade out = false.
            pub fade_in: bool,
            /// How many seconds the animation should take.
            #[serde(default = "default_animation_seconds")]
            pub duration_seconds: f32,
        }

        /// Make a new plane
        #[derive(Debug, Clone, Serialize, Deserialize, JsonSchema, ModelingCmdVariantEmpty)]
        pub struct MakePlane {
            /// Origin of the plane
            pub origin: Point3d<LengthUnit>,
            /// What should the plane's X axis be?
            pub x_axis: Point3d<f64>,
            /// What should the plane's Y axis be?
            pub y_axis: Point3d<f64>,
            /// What should the plane's span/extent?
            /// When rendered visually, this is both the
            /// width and height along X and Y axis respectively.
            pub size: LengthUnit,
            /// If true, any existing drawables within the obj will be replaced (the object will be reset)
            pub clobber: bool,
            /// If true, the plane will be created but hidden initially.
            pub hide: Option<bool>,
        }

        /// Set the color of a plane.
        #[derive(Debug, Clone, Serialize, Deserialize, JsonSchema, ModelingCmdVariantEmpty)]
        pub struct PlaneSetColor {
            /// Which plane is being changed.
            pub plane_id: Uuid,
            /// What color it should be.
            pub color: Color,
        }

        /// Set the current tool.
        #[derive(Debug, Clone, Serialize, Deserialize, JsonSchema, ModelingCmdVariantEmpty)]
        pub struct SetTool {
            /// What tool should be active.
            pub tool: SceneToolType,
        }

        /// Send a mouse move event
        #[derive(Debug, Clone, Serialize, Deserialize, JsonSchema, ModelingCmdVariantEmpty)]
        pub struct MouseMove {
            /// Where the mouse is
            pub window: Point2d,
            /// Logical timestamp. The client should increment this
            /// with every event in the current mouse drag. That way, if the
            /// events are being sent over an unordered channel, the API
            /// can ignore the older events.
            pub sequence: Option<u32>,
        }

        /// Send a mouse click event
        /// Updates modified/selected entities.
        #[derive(Debug, Clone, Serialize, Deserialize, JsonSchema, ModelingCmdVariant)]
        pub struct MouseClick {
            /// Where the mouse is
            pub window: Point2d,
        }

        /// Enable sketch mode on the given plane.
        /// If you want to sketch on a face, use `enable_sketch_mode` instead.
        #[derive(Debug, Clone, Serialize, Deserialize, JsonSchema, ModelingCmdVariantEmpty)]
        pub struct SketchModeEnable {
            /// Sketch on this plane.
            pub plane_id: Uuid,
            /// Use an orthographic camera.
            pub ortho: bool,
            /// Animate the transition to sketch mode.
            pub animated: bool,
            /// Disable the camera entirely for sketch mode and sketch on a plane (this would be the normal
            /// of that plane).
            pub disable_camera_with_plane: Option<Point3d<f64>>,
        }

        /// Disable sketch mode.
        /// If you are sketching on a face, be sure to not disable sketch mode until you have extruded.
        /// Otherwise, your object will not be fused with the face.
        #[derive(Debug, Clone, Serialize, Deserialize, JsonSchema, ModelingCmdVariantEmpty)]
        pub struct SketchModeDisable;

        /// Get the plane for sketch mode.
        #[derive(Debug, Clone, Serialize, Deserialize, JsonSchema, ModelingCmdVariant)]
        pub struct GetSketchModePlane;

        /// Get the plane for sketch mode.
        #[derive(Debug, Clone, Serialize, Deserialize, JsonSchema, ModelingCmdVariantEmpty)]
        pub struct CurveSetConstraint {
            /// Which curve to constrain.
            pub object_id: Uuid,
            /// Which constraint to apply.
            pub constraint_bound: PathComponentConstraintBound,
            /// What part of the curve should be constrained.
            pub constraint_type: PathComponentConstraintType,
        }

        /// Sketch on some entity (e.g. a plane, a face).
        #[derive(Debug, Clone, Serialize, Deserialize, JsonSchema, ModelingCmdVariantEmpty)]
        pub struct EnableSketchMode {
            /// Which entity to sketch on.
            pub entity_id: Uuid,
            /// Should the camera use orthographic projection?
            /// In other words, should an object's size in the rendered image stay constant regardless of its distance from the camera.
            pub ortho: bool,
            /// Should we animate or snap for the camera transition?
            pub animated: bool,
            /// Should the camera move at all?
            pub adjust_camera: bool,
        }

        /// Get type of the given curve.
        #[derive(Debug, Clone, Serialize, Deserialize, JsonSchema, ModelingCmdVariant)]
        pub struct CurveGetType {
            /// Which curve to query.
            pub curve_id: Uuid,
        }

        /// Get control points of the given curve.
        #[derive(Debug, Clone, Serialize, Deserialize, JsonSchema, ModelingCmdVariant)]
        pub struct CurveGetControlPoints {
            /// Which curve to query.
            pub curve_id: Uuid,
        }

        /// Enum containing the variety of image formats snapshots may be exported to.
        #[derive(Debug, Clone, Serialize, Deserialize, JsonSchema, FromStr, Display, ExecutionPlanValue)]
        #[serde(rename_all = "snake_case")]
        #[display(style = "snake_case")]
        pub enum ImageFormat {
            /// .png format
            Png,
            /// .jpeg format
            Jpeg,
        }

        /// Take a snapshot of the current view.
        #[derive(Debug, Clone, Serialize, Deserialize, JsonSchema, ExecutionPlanFromMemory, ModelingCmdVariant)]
        pub struct TakeSnapshot {
            /// What image format to return.
            pub format: ImageFormat,
        }

        /// Add a gizmo showing the axes.
        #[derive(Debug, Clone, Serialize, Deserialize, JsonSchema, ModelingCmdVariantEmpty)]
        pub struct MakeAxesGizmo {
            /// If true, axes gizmo will be placed in the corner of the screen.
            /// If false, it will be placed at the origin of the scene.
            pub gizmo_mode: bool,
            /// If true, any existing drawables within the obj will be replaced (the object will be reset)
            pub clobber: bool,
        }

        /// Query the given path.
        #[derive(Debug, Clone, Serialize, Deserialize, JsonSchema, ModelingCmdVariant)]
        pub struct PathGetInfo {
            /// Which path to query
            pub path_id: Uuid,
        }

        /// Obtain curve ids for vertex ids
        #[derive(Debug, Clone, Serialize, Deserialize, JsonSchema, ModelingCmdVariant)]
        pub struct PathGetCurveUuidsForVertices {
            /// Which path to query
            pub path_id: Uuid,

            /// IDs of the vertices for which to obtain curve ids from
            pub vertex_ids: Vec<Uuid>,
        }

        /// Obtain vertex ids for a path
        #[derive(Debug, Clone, Serialize, Deserialize, JsonSchema, ModelingCmdVariant)]
        pub struct PathGetVertexUuids {
            /// Which path to query
            pub path_id: Uuid,
        }

        /// Start dragging the mouse.
        #[derive(Debug, Clone, Serialize, Deserialize, JsonSchema, ModelingCmdVariantEmpty)]
        pub struct HandleMouseDragStart {
            /// The mouse position.
            pub window: Point2d,
        }

        /// Continue dragging the mouse.
        #[derive(Debug, Clone, Serialize, Deserialize, JsonSchema, ModelingCmdVariantEmpty)]
        pub struct HandleMouseDragMove {
            /// The mouse position.
            pub window: Point2d,
            /// Logical timestamp. The client should increment this
            /// with every event in the current mouse drag. That way, if the
            /// events are being sent over an unordered channel, the API
            /// can ignore the older events.
            pub sequence: Option<u32>,
        }

        /// Stop dragging the mouse.
        #[derive(Debug, Clone, Serialize, Deserialize, JsonSchema, ModelingCmdVariantEmpty)]
        pub struct HandleMouseDragEnd {
            /// The mouse position.
            pub window: Point2d,
        }

        /// Remove scene objects.
        #[derive(Debug, Clone, Serialize, Deserialize, JsonSchema, ModelingCmdVariantEmpty)]
        pub struct RemoveSceneObjects {
            /// Objects to remove.
            pub object_ids: HashSet<Uuid>,
        }

        /// Utility method. Performs both a ray cast and projection to plane-local coordinates.
        /// Returns the plane coordinates for the given window coordinates.
        #[derive(Debug, Clone, Serialize, Deserialize, JsonSchema, ModelingCmdVariant)]
        pub struct PlaneIntersectAndProject {
            /// The plane you're intersecting against.
            pub plane_id: Uuid,
            /// Window coordinates where the ray cast should be aimed.
            pub window: Point2d,
        }

        /// Find the start and end of a curve.
        #[derive(Debug, Clone, Serialize, Deserialize, JsonSchema, ModelingCmdVariant)]
        pub struct CurveGetEndPoints {
            /// ID of the curve being queried.
            pub curve_id: Uuid,
        }

        /// Reconfigure the stream.
        #[derive(Debug, Clone, Serialize, Deserialize, JsonSchema, ModelingCmdVariantEmpty)]
        pub struct ReconfigureStream {
            /// Width of the stream.
            pub width: u32,
            /// Height of the stream.
            pub height: u32,
            /// Frames per second.
            pub fps: u32,
        }

        /// Import files to the current model.
        #[derive(Debug, Clone, Serialize, Deserialize, JsonSchema, ModelingCmdVariant)]
        pub struct ImportFiles {
            /// Files to import.
            pub files: Vec<super::ImportFile>,
            /// Input file format.
            pub format: crate::format::InputFormat,
        }

        /// Set the units of the scene.
        /// For all following commands, the units will be interpreted as the given units.
        #[derive(Debug, Clone, Serialize, Deserialize, JsonSchema, ModelingCmdVariantEmpty)]
        pub struct SetSceneUnits {
            /// Which units the scene uses.
            pub unit: units::UnitLength,
        }

        /// Get the mass of entities in the scene or the default scene.
        #[derive(Debug, Clone, Serialize, Deserialize, JsonSchema, ModelingCmdVariant)]
        pub struct Mass {
            /// IDs of the entities to get the mass of. If this is empty, then the default scene is included in
            /// the mass.
            pub entity_ids: Vec<Uuid>,
            /// The material density.
            pub material_density: f64,
            /// The material density unit.
            pub material_density_unit: units::UnitDensity,
            /// The output unit for the mass.
            pub output_unit: units::UnitMass,
            /// Select the unit interpretation of distances in the scene.
            pub source_unit: units::UnitLength,
        }

        /// Get the density of entities in the scene or the default scene.
        #[derive(Debug, Clone, Serialize, Deserialize, JsonSchema, ModelingCmdVariant)]
        pub struct Density {
            /// IDs of the entities to get the density of. If this is empty, then the default scene is included in
            /// the density.
            pub entity_ids: Vec<Uuid>,
            /// The material mass.
            pub material_mass: f64,
            /// The material mass unit.
            pub material_mass_unit: units::UnitMass,
            /// The output unit for the density.
            pub output_unit: units::UnitDensity,
            /// Select the unit interpretation of distances in the scene.
            pub source_unit: units::UnitLength,
        }

        /// Get the volume of entities in the scene or the default scene.
        #[derive(Debug, Clone, Serialize, Deserialize, JsonSchema, ModelingCmdVariant)]
        pub struct Volume {
            /// IDs of the entities to get the volume of. If this is empty, then the default scene is included in
            /// the volume.
            pub entity_ids: Vec<Uuid>,
            /// The output unit for the volume.
            pub output_unit: units::UnitVolume,
            /// Select the unit interpretation of distances in the scene.
            pub source_unit: units::UnitLength,
        }

        /// Get the center of mass of entities in the scene or the default scene.
        #[derive(Debug, Clone, Serialize, Deserialize, JsonSchema, ModelingCmdVariant)]
        pub struct CenterOfMass {
            /// IDs of the entities to get the center of mass of. If this is empty, then the default scene is included in
            /// the center of mass.
            pub entity_ids: Vec<Uuid>,
            /// The output unit for the center of mass.
            pub output_unit: units::UnitLength,
            /// Select the unit interpretation of distances in the scene.
            pub source_unit: units::UnitLength,
        }

        /// Get the surface area of entities in the scene or the default scene.
        #[derive(Debug, Clone, Serialize, Deserialize, JsonSchema, ModelingCmdVariant)]
        pub struct SurfaceArea {
            /// IDs of the entities to get the surface area of. If this is empty, then the default scene is included in
            /// the surface area.
            pub entity_ids: Vec<Uuid>,
            /// The output unit for the surface area.
            pub output_unit: units::UnitArea,
            /// Select the unit interpretation of distances in the scene.
            pub source_unit: units::UnitLength,
        }

        /// Focus the default camera upon an object in the scene.
        #[derive(
            Clone, Debug, Deserialize, JsonSchema, Serialize, ExecutionPlanFromMemory, ModelingCmdVariantEmpty,
        )]
        pub struct DefaultCameraFocusOn {
            /// UUID of object to focus on.
            pub uuid: Uuid,
        }
        /// When you select some entity with the current tool, what should happen to the entity?
        #[derive(
            Clone, Debug, Deserialize, JsonSchema, Serialize, ExecutionPlanFromMemory, ModelingCmdVariantEmpty,
        )]
        pub struct SetSelectionType {
            /// What type of selection should occur when you select something?
            pub selection_type: SceneSelectionType,
        }

        /// What kind of entities can be selected?
        #[derive(
            Clone, Debug, Deserialize, JsonSchema, Serialize, ExecutionPlanFromMemory, ModelingCmdVariantEmpty,
        )]
        pub struct SetSelectionFilter {
            /// If vector is empty, clear all filters.
            /// If vector is non-empty, only the given entity types will be selectable.
            pub filter: Vec<EntityType>,
        }

        /// Use orthographic projection.
        #[derive(
            Clone, Debug, Deserialize, JsonSchema, Serialize, ExecutionPlanFromMemory, ModelingCmdVariantEmpty,
        )]
        pub struct DefaultCameraSetOrthographic;

        /// Use perspective projection.
        #[derive(
            Clone, Debug, Deserialize, JsonSchema, Serialize, ExecutionPlanFromMemory, ModelingCmdVariantEmpty,
        )]
        pub struct DefaultCameraSetPerspective {
            /// If this is not given, use the same parameters as last time the perspective camera was used.
            pub parameters: Option<PerspectiveCameraParameters>,
        }

        /// Get a concise description of all of an extrusion's faces.
        #[derive(Clone, Debug, Deserialize, JsonSchema, Serialize, ExecutionPlanFromMemory, ModelingCmdVariant)]
        pub struct Solid3dGetExtrusionFaceInfo {
            /// The Solid3d object whose extrusion is being queried.
            pub object_id: Uuid,
            /// Any edge that lies on the extrusion base path.
            pub edge_id: Uuid,
        }

        /// Exit edit mode
        #[derive(
            Clone, Debug, Deserialize, JsonSchema, Serialize, ExecutionPlanFromMemory, ModelingCmdVariantEmpty,
        )]
        pub struct EditModeExit;

        /// Clear the selection
        #[derive(
            Clone, Debug, Deserialize, JsonSchema, Serialize, ExecutionPlanFromMemory, ModelingCmdVariantEmpty,
        )]
        pub struct SelectClear;

        /// Find all IDs of selected entities
        #[derive(Clone, Debug, Deserialize, JsonSchema, Serialize, ExecutionPlanFromMemory, ModelingCmdVariant)]
        pub struct SelectGet;
    }
);
>>>>>>> 00c5c859

impl ModelingCmd {
    /// Is this command safe to run in an engine batch?
    pub fn is_safe_to_batch(&self) -> bool {
        use ModelingCmd::*;
        matches!(
            self,
            MovePathPen(_)
                | ExtendPath(_)
                | Extrude(_)
                | ClosePath(_)
                | UpdateAnnotation(_)
                | ObjectVisible(_)
                | ObjectBringToFront(_)
                | Solid2dAddHole(_)
                | SendObject(_)
                | EntitySetOpacity(_)
                | PlaneSetColor(_)
                | SetTool(_)
        )
    }
}

/// File to import into the current model.
/// If you are sending binary data for a file, be sure to send the WebSocketRequest as
/// binary/bson, not text/json.
#[derive(Debug, Clone, Serialize, Deserialize, JsonSchema)]
pub struct ImportFile {
    /// The file's full path, including file extension.
    pub path: String,
    /// The raw bytes of the file
    #[serde(
        serialize_with = "serde_bytes::serialize",
        deserialize_with = "serde_bytes::deserialize"
    )]
    pub data: Vec<u8>,
}<|MERGE_RESOLUTION|>--- conflicted
+++ resolved
@@ -5,183 +5,6 @@
 pub use self::each_cmd::*;
 use crate::{self as kittycad_modeling_cmds};
 
-<<<<<<< HEAD
-/// Commands that the KittyCAD engine can execute.
-#[derive(Debug, Clone, Serialize, Deserialize, JsonSchema)]
-#[serde(rename_all = "snake_case", tag = "type")]
-pub enum ModelingCmd {
-    /// Start a path.
-    StartPath(StartPath),
-    /// Move the path's "pen".
-    MovePathPen(MovePathPen),
-    /// Extend a path by adding a new segment which starts at the path's "pen".
-    /// If no "pen" location has been set before (via `MovePen`), then the pen is at the origin.
-    ExtendPath(ExtendPath),
-    /// Extrude a 2D solid.
-    Extrude(Extrude),
-    /// Closes a path, converting it to a 2D solid.
-    ClosePath(ClosePath),
-    /// Camera drag started.
-    CameraDragStart(CameraDragStart),
-    /// Camera drag continued.
-    CameraDragMove(CameraDragMove),
-    /// Camera drag ended.
-    CameraDragEnd(CameraDragEnd),
-    /// Change what the default camera is looking at.
-    DefaultCameraLookAt(DefaultCameraLookAt),
-    /// Adjust zoom of the default camera.
-    DefaultCameraZoom(DefaultCameraZoom),
-    /// Enable sketch mode, where users can sketch 2D geometry.
-    /// Users choose a plane to sketch on.
-    DefaultCameraEnableSketchMode(DefaultCameraEnableSketchMode),
-    /// Disable sketch mode, from the default camera.
-    DefaultCameraDisableSketchMode(DefaultCameraDisableSketchMode),
-    /// Focus default camera on object.
-    DefaultCameraFocusOn(DefaultCameraFocusOn),
-    /// Export the scene to a file.
-    Export(Export),
-    /// What is this entity's parent?
-    EntityGetParentId(EntityGetParentId),
-    /// How many children does the entity have?
-    EntityGetNumChildren(EntityGetNumChildren),
-    /// What is the UUID of this entity's n-th child?
-    EntityGetChildUuid(EntityGetChildUuid),
-    /// What are all UUIDs of this entity's children?
-    EntityGetAllChildUuids(EntityGetAllChildUuids),
-    /// Enter edit mode
-    EditModeEnter(EditModeEnter),
-    /// Exit edit mode
-    EditModeExit,
-    /// Modifies the selection by simulating a "mouse click" at the given x,y window coordinate
-    /// Returns ID of whatever was selected.
-    SelectWithPoint(SelectWithPoint),
-    /// Clear the selection
-    SelectClear,
-    /// Adds one or more entities (by UUID) to the selection.
-    SelectAdd(SelectAdd),
-    /// Removes one or more entities (by UUID) from the selection.
-    SelectRemove(SelectRemove),
-    /// Replaces the current selection with these new entities (by UUID).
-    /// Equivalent to doing SelectClear then SelectAdd.
-    SelectReplace(SelectReplace),
-    /// Find all IDs of selected entities
-    SelectGet,
-    /// Changes the current highlighted entity to whichever one is at the given window coordinate.
-    /// If there's no entity at this location, clears the highlight.
-    HighlightSetEntity(HighlightSetEntity),
-    /// Changes the current highlighted entity to these entities.
-    HighlightSetEntities(HighlightSetEntities),
-    /// Create a new annotation
-    NewAnnotation(NewAnnotation),
-    /// Update an annotation
-    UpdateAnnotation(UpdateAnnotation),
-    /// Hide or show an object
-    ObjectVisible(ObjectVisible),
-    /// Bring an object to the front of the scene
-    ObjectBringToFront(ObjectBringToFront),
-    /// What type of entity is this?
-    GetEntityType(GetEntityType),
-    /// Add a hole to a Solid2d object before extruding it.
-    Solid2dAddHole(Solid2dAddHole),
-    /// Gets all faces which use the given edge.
-    Solid3dGetAllEdgeFaces(Solid3dGetAllEdgeFaces),
-    /// Gets all edges which are opposite the given edge, across all possible faces.
-    Solid3dGetAllOppositeEdges(Solid3dGetAllOppositeEdges),
-    /// Gets the edge opposite the given edge, along the given face.
-    Solid3dGetOppositeEdge(Solid3dGetOppositeEdge),
-    /// Gets the next adjacent edge for the given edge, along the given face.
-    Solid3dGetNextAdjacentEdge(Solid3dGetNextAdjacentEdge),
-    /// Gets the previous adjacent edge for the given edge, along the given face.
-    Solid3dGetPrevAdjacentEdge(Solid3dGetPrevAdjacentEdge),
-    /// Sends object to front or back.
-    SendObject(SendObject),
-    /// Set opacity of the entity.
-    EntitySetOpacity(EntitySetOpacity),
-    /// Fade the entity in or out.
-    EntityFade(EntityFade),
-    /// Make a plane.
-    MakePlane(MakePlane),
-    /// Set the plane's color.
-    PlaneSetColor(PlaneSetColor),
-    /// Set the active tool.
-    SetTool(SetTool),
-    /// Send a mouse move event.
-    MouseMove(MouseMove),
-    /// Send a mouse click event.
-    /// Updates modified/selected entities.
-    MouseClick(MouseClick),
-    /// Enable sketch mode on the given plane.
-    SketchModeEnable(SketchModeEnable),
-    /// Disable sketch mode.
-    SketchModeDisable(SketchModeDisable),
-    /// Get type of a given curve.
-    CurveGetType(CurveGetType),
-    /// Get control points of a given curve.
-    CurveGetControlPoints(CurveGetControlPoints),
-    /// Take a snapshot.
-    TakeSnapshot(TakeSnapshot),
-    /// Add a gizmo showing the axes.
-    MakeAxesGizmo(MakeAxesGizmo),
-    /// Query the given path
-    PathGetInfo(PathGetInfo),
-    /// Get curves for vertices within a path
-    PathGetCurveUuidsForVertices(PathGetCurveUuidsForVertices),
-    /// Get vertices within a path
-    PathGetVertexUuids(PathGetVertexUuids),
-    /// Start dragging mouse.
-    HandleMouseDragStart(HandleMouseDragStart),
-    /// Continue dragging mouse.
-    HandleMouseDragMove(HandleMouseDragMove),
-    /// Stop dragging mouse.
-    HandleMouseDragEnd(HandleMouseDragEnd),
-    /// Remove scene objects.
-    RemoveSceneObjects(RemoveSceneObjects),
-    /// Utility method. Performs both a ray cast and projection to plane-local coordinates.
-    /// Returns the plane coordinates for the given window coordinates.
-    PlaneIntersectAndProject(PlaneIntersectAndProject),
-    /// Find the start and end of a curve.
-    CurveGetEndPoints(CurveGetEndPoints),
-    /// Reconfigure the stream.
-    ReconfigureStream(ReconfigureStream),
-    /// Import files to the current model.
-    ImportFiles(ImportFiles),
-    /// Get the mass of entities in the scene or the default scene.
-    Mass(Mass),
-    /// Get the density of entities in the scene or the default scene.
-    Density(Density),
-    /// Get the volume of entities in the scene or the default scene.
-    Volume(Volume),
-    /// Get the center of mass of entities in the scene or the default scene.
-    CenterOfMass(CenterOfMass),
-    /// Get the surface area of entities in the scene or the default scene.
-    SurfaceArea(SurfaceArea),
-    /// Get the plane of the sketch mode. This is useful for getting the normal of the plane after
-    /// a user selects a plane.
-    GetSketchModePlane(GetSketchModePlane),
-    /// Constrain a curve.
-    CurveSetConstraint(CurveSetConstraint),
-    /// Sketch on some entity (e.g. a plane, a face)
-    EnableSketchMode(EnableSketchMode),
-    /// Set the material properties of an object
-    ObjectSetMaterialParamsPbr(ObjectSetMaterialParamsPbr),
-    /// What is the distance between these two entities?
-    EntityGetDistance(EntityGetDistance),
-    /// Duplicate the given entity, evenly spaced along the chosen axis.
-    EntityLinearPattern(EntityLinearPattern),
-    /// Duplicate the given entity, evenly spaced around the specified axis, spanning the arc.
-    EntityCircularPattern(EntityCircularPattern),
-    /// Create a helix using the cylinder and specified parameters.
-    EntityMakeHelix(EntityMakeHelix),
-    /// When you select some entity with the current tool, what should happen to the entity?
-    SetSelectionType(SetSelectionType),
-    /// What kind of entities can be selected?
-    SetSelectionFilter(SetSelectionFilter),
-    /// Use orthographic projection.
-    DefaultCameraSetOrthographic(DefaultCameraSetOrthographic),
-    /// Use perspective projection.
-    DefaultCameraSetPerspective(DefaultCameraSetPerspective),
-}
-=======
 define_modeling_cmd_enum!(
     pub mod each_cmd {
         use std::collections::HashSet;
@@ -449,6 +272,21 @@
             pub rotate_duplicates: bool,
         }
 
+        /// Create a helix using the input cylinder and other specified parameters.
+        #[derive(Debug, Clone, Serialize, Deserialize, JsonSchema, ModelingCmdVariant)]
+        pub struct EntityMakeHelix {
+            /// ID of the cylinder.
+            pub cylinder_id: Uuid,
+            /// Number of revolutions.
+            pub revolutions: f64,
+            /// Start angle (in degrees).
+            pub start_angle: f64,
+            /// Is the helix rotation clockwise?
+            pub is_clockwise: bool,
+            /// Length of the helix.
+            pub length: f64,
+        }
+
         /// Enter edit mode
         #[derive(Debug, Clone, Serialize, Deserialize, JsonSchema, ModelingCmdVariantEmpty)]
         pub struct EditModeEnter {
@@ -1054,7 +892,6 @@
         pub struct SelectGet;
     }
 );
->>>>>>> 00c5c859
 
 impl ModelingCmd {
     /// Is this command safe to run in an engine batch?
