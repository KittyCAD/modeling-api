use kittycad_execution_plan_macros::ExecutionPlanValue;
use kittycad_modeling_cmds_macros::define_ok_modeling_cmd_response_enum;
use schemars::JsonSchema;
use serde::{Deserialize, Serialize};

impl crate::ModelingCmdOutput for () {}

define_ok_modeling_cmd_response_enum! {
    /// Output from Modeling API commands.
    pub mod output {
        use kittycad_execution_plan_macros::ExecutionPlanValue;
        use kittycad_modeling_cmds_macros::ModelingCmdOutput;
        use schemars::JsonSchema;
        use serde::{Deserialize, Serialize};
        use uuid::Uuid;
        use crate::shared::CameraSettings;

        use crate::{self as kittycad_modeling_cmds};
        use crate::{
            base64::Base64Data,
            id::ModelingCmdId,
            length_unit::LengthUnit,
            shared::{CurveType, EntityType, ExportFile, ExtrusionFaceCapType, PathCommand, Point2d, Point3d},
            units,
        };

        /// The response from the `Export` endpoint.
        #[derive(Debug, Serialize, Deserialize, JsonSchema, ExecutionPlanValue, ModelingCmdOutput)]
        pub struct Export {
            /// The files that were exported.
            pub files: Vec<ExportFile>,
        }
        /// The response from the `SelectWithPoint` command.
        #[derive(Debug, Serialize, Deserialize, JsonSchema, ExecutionPlanValue, ModelingCmdOutput)]
        pub struct SelectWithPoint {
            /// The UUID of the entity that was selected.
            pub entity_id: Option<Uuid>,
        }
        /// The response from the `HighlightSetEntity` command.
        #[derive(Debug, Serialize, Deserialize, JsonSchema, ExecutionPlanValue, ModelingCmdOutput)]
        pub struct HighlightSetEntity {
            /// The UUID of the entity that was highlighted.
            pub entity_id: Option<Uuid>,
            /// If the client sent a sequence ID with its request, the backend sends it back.
            pub sequence: Option<u32>,
        }
        /// The response from the `EntityGetChildUuid` command.
        #[derive(Debug, Serialize, Deserialize, JsonSchema, ExecutionPlanValue, ModelingCmdOutput)]
        pub struct EntityGetChildUuid {
            /// The UUID of the child entity.
            pub entity_id: Uuid,
        }
        /// The response from the `EntityGetNumChildren` command.
        #[derive(Debug, Serialize, Deserialize, JsonSchema, ExecutionPlanValue, ModelingCmdOutput)]
        pub struct EntityGetNumChildren {
            /// The number of children the entity has.
            pub num: u32,
        }
        /// The response from the `EntityGetParentId` command.
        #[derive(Debug, Serialize, Deserialize, JsonSchema, ExecutionPlanValue, ModelingCmdOutput)]
        pub struct EntityGetParentId {
            /// The UUID of the parent entity.
            pub entity_id: Uuid,
        }
        /// The response from the `EntityGetAllChildUuids` command.
        #[derive(Debug, Serialize, Deserialize, JsonSchema, ExecutionPlanValue, ModelingCmdOutput)]
        pub struct EntityGetAllChildUuids {
            /// The UUIDs of the child entities.
            pub entity_ids: Vec<Uuid>,
        }

        /// The response from the `CameraDragMove` command.
        /// Note this is an "unreliable" channel message, so this data may need more data like a "sequence"
        //  to work properly
        #[derive(Debug, Serialize, Deserialize, JsonSchema, ExecutionPlanValue, ModelingCmdOutput)]
        pub struct CameraDragMove {
            /// Camera settings
            pub settings: CameraSettings
        }

        /// The response from the `CameraDragEnd` command.
        #[derive(Debug, Serialize, Deserialize, JsonSchema, ExecutionPlanValue, ModelingCmdOutput)]
        pub struct CameraDragEnd {
            /// Camera settings
            pub settings: CameraSettings
        }

        /// The response from the `DefaultCameraGetSettings` command.
        #[derive(Debug, Serialize, Deserialize, JsonSchema, ExecutionPlanValue, ModelingCmdOutput)]
        pub struct DefaultCameraGetSettings {
            /// Camera settings
            pub settings: CameraSettings
        }

        /// The response from the `DefaultCameraZoom` command.
        #[derive(Debug, Serialize, Deserialize, JsonSchema, ExecutionPlanValue, ModelingCmdOutput)]
        pub struct DefaultCameraZoom {
            /// Camera settings
            pub settings: CameraSettings
        }

<<<<<<< HEAD
        /// The response from the `DefaultCameraFocusOn` command.
        #[derive(Debug, Serialize, Deserialize, JsonSchema, ExecutionPlanValue, ModelingCmdOutput)]
        pub struct DefaultCameraFocusOn { }
=======
        /// The response from the `GetNumObjects` command.
        #[derive(Debug, Serialize, Deserialize, JsonSchema, ExecutionPlanValue, ModelingCmdOutput)]
        pub struct GetNumObjects {
            /// The number of objects in the scene.
            pub num_objects: u32,
        }
>>>>>>> fd5ba0ff

        /// The response from the `SelectGet` command.
        #[derive(Debug, Serialize, Deserialize, JsonSchema, ExecutionPlanValue, ModelingCmdOutput)]
        pub struct SelectGet {
            /// The UUIDs of the selected entities.
            pub entity_ids: Vec<Uuid>,
        }

        /// The response from the `Solid3dGetAllEdgeFaces` command.
        #[derive(Debug, Serialize, Deserialize, JsonSchema, ExecutionPlanValue, ModelingCmdOutput)]
        pub struct Solid3dGetAllEdgeFaces {
            /// The UUIDs of the faces.
            pub faces: Vec<Uuid>,
        }

        /// The response from the `Solid3dGetAllOppositeEdges` command.
        #[derive(Debug, Serialize, Deserialize, JsonSchema, ExecutionPlanValue, ModelingCmdOutput)]
        pub struct Solid3dGetAllOppositeEdges {
            /// The UUIDs of the edges.
            pub edges: Vec<Uuid>,
        }

        /// The response from the `Solid3dGetOppositeEdge` command.
        #[derive(Debug, Serialize, Deserialize, JsonSchema, ExecutionPlanValue, ModelingCmdOutput)]
        pub struct Solid3dGetOppositeEdge {
            /// The UUID of the edge.
            pub edge: Uuid,
        }

        /// The response from the `Solid3dGetNextAdjacentEdge` command.
        #[derive(Debug, Serialize, Deserialize, JsonSchema, ExecutionPlanValue, ModelingCmdOutput)]
        pub struct Solid3dGetNextAdjacentEdge {
            /// The UUID of the edge.
            pub edge: Option<Uuid>,
        }

        /// The response from the `Solid3dGetPrevAdjacentEdge` command.
        #[derive(Debug, Serialize, Deserialize, JsonSchema, ExecutionPlanValue, ModelingCmdOutput)]
        pub struct Solid3dGetPrevAdjacentEdge {
            /// The UUID of the edge.
            pub edge: Option<Uuid>,
        }

        /// The response from the `GetEntityType` command.
        #[derive(Debug, Serialize, Deserialize, JsonSchema, ExecutionPlanValue, ModelingCmdOutput)]
        pub struct GetEntityType {
            /// The type of the entity.
            pub entity_type: EntityType,
        }
        /// The response from the `CurveGetControlPoints` command.
        #[derive(Debug, Serialize, Deserialize, JsonSchema, ExecutionPlanValue, ModelingCmdOutput)]
        pub struct CurveGetControlPoints {
            /// Control points in the curve.
            pub control_points: Vec<Point3d>,
        }

        /// The response from the `CurveGetType` command.
        #[derive(Debug, Serialize, Deserialize, JsonSchema, Eq, PartialEq, ExecutionPlanValue, ModelingCmdOutput)]
        pub struct CurveGetType {
            /// Curve type
            pub curve_type: CurveType,
        }

        /// The response from the `MouseClick` command.
        #[derive(Debug, Serialize, Deserialize, JsonSchema, ExecutionPlanValue, ModelingCmdOutput)]
        pub struct MouseClick {
            /// Entities that are modified.
            pub entities_modified: Vec<Uuid>,
            /// Entities that are selected.
            pub entities_selected: Vec<Uuid>,
        }

        /// The response from the `TakeSnapshot` command.
        #[derive(Debug, Serialize, Deserialize, JsonSchema, ExecutionPlanValue, ModelingCmdOutput)]
        pub struct TakeSnapshot {
            /// Contents of the image.
            pub contents: Base64Data,
        }

        /// The response from the `PathGetInfo` command.
        #[derive(Debug, Serialize, Deserialize, JsonSchema, ExecutionPlanValue, ModelingCmdOutput)]
        pub struct PathGetInfo {
            /// All segments in the path, in the order they were added.
            pub segments: Vec<PathSegmentInfo>,
        }

        /// Info about a path segment
        #[derive(Debug, Serialize, Deserialize, JsonSchema, ExecutionPlanValue, ModelingCmdOutput)]
        pub struct PathSegmentInfo {
            /// Which command created this path?
            /// This field is absent if the path command is not actually creating a path segment,
            /// e.g. moving the pen doesn't create a path segment.
            pub command_id: Option<ModelingCmdId>,
            /// What is the path segment?
            pub command: PathCommand,
            ///Whether or not this segment is a relative offset
            pub relative: bool,
        }

        /// The response from the `PathGetCurveUuidsForVertices` command.
        #[derive(Debug, Serialize, Deserialize, JsonSchema, ExecutionPlanValue, ModelingCmdOutput)]
        pub struct PathGetCurveUuidsForVertices {
            /// The UUIDs of the curve entities.
            pub curve_ids: Vec<Uuid>,
        }

        /// The response from the `PathGetVertexUuids` command.
        #[derive(Debug, Serialize, Deserialize, JsonSchema, ExecutionPlanValue, ModelingCmdOutput)]
        pub struct PathGetVertexUuids {
            /// The UUIDs of the vertex entities.
            pub vertex_ids: Vec<Uuid>,
        }

        /// Endpoints of a curve
        #[derive(Debug, Serialize, Deserialize, JsonSchema, ExecutionPlanValue, ModelingCmdOutput)]
        pub struct CurveGetEndPoints {
            /// Start
            pub start: Point3d<LengthUnit>,
            /// End
            pub end: Point3d<LengthUnit>,
        }

        /// Surface-local planar axes (if available)
        #[derive(Debug, Clone, Serialize, Deserialize, JsonSchema, ExecutionPlanValue, ModelingCmdOutput)]
        pub struct FaceIsPlanar {
            /// plane's origin
            pub origin: Option<Point3d<f64>>,

            /// plane's local x-axis
            pub x_axis: Option<Point3d<f64>>,

            /// plane's local y-axis
            pub y_axis: Option<Point3d<f64>>,

            /// plane's local z-axis (normal)
            pub z_axis: Option<Point3d<f64>>,
        }

        /// The 3D position on the surface that was evaluated
        #[derive(Debug, Clone, Serialize, Deserialize, JsonSchema, ExecutionPlanValue, ModelingCmdOutput)]
        pub struct FaceGetPosition {
            /// The 3D position on the surface that was evaluated
            pub pos: Point3d<f64>,
        }

        /// The gradient (dFdu, dFdv) + normal vector on a brep face
        #[derive(Debug, Clone, Serialize, Deserialize, JsonSchema, ExecutionPlanValue, ModelingCmdOutput)]
        pub struct FaceGetGradient {
            /// dFdu
            pub df_du: Point3d<f64>,

            /// dFdv
            pub df_dv: Point3d<f64>,

            /// Normal (||dFdu x dFdv||)
            pub normal: Point3d<f64>,
        }

        /// Corresponding coordinates of given window coordinates, intersected on given plane.
        #[derive(Debug, Serialize, Deserialize, JsonSchema, ExecutionPlanValue, ModelingCmdOutput)]
        pub struct PlaneIntersectAndProject {
            /// Corresponding coordinates of given window coordinates, intersected on given plane.
            pub plane_coordinates: Option<Point2d<LengthUnit>>,
        }

        /// Data from importing the files
        #[derive(Debug, Serialize, Deserialize, JsonSchema, ExecutionPlanValue, ModelingCmdOutput)]
        pub struct ImportFiles {
            /// ID of the imported 3D models within the scene.
            pub object_id: Uuid,
        }

        /// Data from importing the files
        #[derive(Debug, Eq, PartialEq, Serialize, Deserialize, JsonSchema, ExecutionPlanValue, ModelingCmdOutput)]
        pub struct ImportedGeometry {
            /// ID of the imported 3D models within the scene.
            pub id: Uuid,
            /// The original file paths that held the geometry.
            pub value: Vec<String>,
        }

        /// The mass response.
        #[derive(Debug, Serialize, Deserialize, JsonSchema, ExecutionPlanValue, ModelingCmdOutput)]
        pub struct Mass {
            /// The mass.
            pub mass: f64,
            /// The output unit for the mass.
            pub output_unit: units::UnitMass,
        }

        /// The volume response.
        #[derive(Debug, Serialize, Deserialize, JsonSchema, ExecutionPlanValue, ModelingCmdOutput)]
        pub struct Volume {
            /// The volume.
            pub volume: f64,
            /// The output unit for the volume.
            pub output_unit: units::UnitVolume,
        }

        /// The density response.
        #[derive(Debug, Serialize, Deserialize, JsonSchema, ExecutionPlanValue, ModelingCmdOutput)]
        pub struct Density {
            /// The density.
            pub density: f64,
            /// The output unit for the density.
            pub output_unit: units::UnitDensity,
        }

        /// The surface area response.
        #[derive(Debug, Serialize, Deserialize, JsonSchema, ExecutionPlanValue, ModelingCmdOutput)]
        pub struct SurfaceArea {
            /// The surface area.
            pub surface_area: f64,
            /// The output unit for the surface area.
            pub output_unit: units::UnitArea,
        }

        /// The center of mass response.
        #[derive(Debug, Serialize, Deserialize, JsonSchema, ExecutionPlanValue, ModelingCmdOutput)]
        pub struct CenterOfMass {
            /// The center of mass.
            pub center_of_mass: Point3d<f64>,
            /// The output unit for the center of mass.
            pub output_unit: units::UnitLength,
        }

        /// The plane for sketch mode.
        #[derive(Debug, Serialize, Deserialize, JsonSchema, ExecutionPlanValue, ModelingCmdOutput)]
        pub struct GetSketchModePlane {
            /// The x axis.
            pub x_axis: Point3d<f64>,
            /// The y axis.
            pub y_axis: Point3d<f64>,
            /// The z axis (normal).
            pub z_axis: Point3d<f64>,
        }

        /// The response from the `EntitiesGetDistance` command.
        #[derive(Debug, Serialize, Deserialize, JsonSchema, ExecutionPlanValue, ModelingCmdOutput)]
        pub struct EntityGetDistance {
            /// The minimum distance between the input entities.
            pub min_distance: LengthUnit,
            /// The maximum distance between the input entities.
            pub max_distance: LengthUnit,
        }

        /// The response from the `EntityLinearPattern` command.
        #[derive(Debug, Serialize, Deserialize, JsonSchema, ExecutionPlanValue, ModelingCmdOutput)]
        pub struct EntityLinearPattern {
            /// The UUIDs of the entities that were created.
            pub entity_ids: Vec<Uuid>,
        }

        /// The response from the `EntityCircularPattern` command.
        #[derive(Debug, Serialize, Deserialize, JsonSchema, ExecutionPlanValue, ModelingCmdOutput)]
        pub struct EntityCircularPattern {
            /// The UUIDs of the entities that were created.
            pub entity_ids: Vec<Uuid>,
        }

        /// Extrusion face info struct (useful for maintaining mappings between source path segment ids and extrusion faces)
        #[derive(Debug, Serialize, Deserialize, JsonSchema, ExecutionPlanValue, ModelingCmdOutput)]
        pub struct Solid3dGetExtrusionFaceInfo {
            /// Details of each face.
            pub faces: Vec<ExtrusionFaceInfo>,
        }

        /// Extrusion face info struct (useful for maintaining mappings between source path segment ids and extrusion faces)
        #[derive(Debug, Serialize, Deserialize, JsonSchema, ExecutionPlanValue, ModelingCmdOutput)]
        pub struct ExtrusionFaceInfo {
            /// Path component (curve) UUID.
            pub curve_id: Option<Uuid>,

            /// Face uuid.
            pub face_id: Option<Uuid>,

            /// Whether or not this extrusion face is a top/bottom cap face or not.
            /// Note that top/bottom cap faces will not have associated curve IDs.
            pub cap: ExtrusionFaceCapType,
        }

    }
}<|MERGE_RESOLUTION|>--- conflicted
+++ resolved
@@ -99,18 +99,15 @@
             pub settings: CameraSettings
         }
 
-<<<<<<< HEAD
-        /// The response from the `DefaultCameraFocusOn` command.
-        #[derive(Debug, Serialize, Deserialize, JsonSchema, ExecutionPlanValue, ModelingCmdOutput)]
-        pub struct DefaultCameraFocusOn { }
-=======
         /// The response from the `GetNumObjects` command.
         #[derive(Debug, Serialize, Deserialize, JsonSchema, ExecutionPlanValue, ModelingCmdOutput)]
         pub struct GetNumObjects {
             /// The number of objects in the scene.
             pub num_objects: u32,
         }
->>>>>>> fd5ba0ff
+        /// The response from the `DefaultCameraFocusOn` command.
+        #[derive(Debug, Serialize, Deserialize, JsonSchema, ExecutionPlanValue, ModelingCmdOutput)]
+        pub struct DefaultCameraFocusOn { }
 
         /// The response from the `SelectGet` command.
         #[derive(Debug, Serialize, Deserialize, JsonSchema, ExecutionPlanValue, ModelingCmdOutput)]
