use schemars::JsonSchema;
use serde::{Deserialize, Serialize};

use crate::output;

macro_rules! build_enum {
    ($( $variant:ident ),* ) => {
/// A successful response from a modeling command.
/// This can be one of several types of responses, depending on the command.
#[derive(Debug, Serialize, Deserialize, JsonSchema)]
#[serde(rename_all = "snake_case", tag = "type", content = "data")]
pub enum OkModelingCmdResponse {
    /// An empty response, used for any command that does not explicitly have a response
    /// defined here.
    Empty,
<<<<<<< HEAD
    /// The response from the `Export` command.
    /// When this is being performed over a websocket, this is sent as binary not JSON.
    /// The binary data can be deserialized as `bincode` into a `Vec<ExportFile>`.
    Export(output::Export),
    /// The response from the `SelectWithPoint` command.
    SelectWithPoint(output::SelectWithPoint),
    /// The response from the `HighlightSetEntity` command.
    HighlightSetEntity(output::HighlightSetEntity),
    /// The response from the `EntityGetChildUuid` command.
    EntityGetChildUuid(output::EntityGetChildUuid),
    /// The response from the `EntityGetNumChildren` command.
    EntityGetNumChildren(output::EntityGetNumChildren),
    /// The response from the `EntityGetParentId` command.
    EntityGetParentId(output::EntityGetParentId),
    /// The response from the `EntityGetAllChildUuids` command.
    EntityGetAllChildUuids(output::EntityGetAllChildUuids),
    /// The response from the `SelectGet` command.
    SelectGet(output::SelectGet),
    /// The response from the `GetEntityType` command.
    GetEntityType(output::GetEntityType),
    /// The response from the `EntityGetDistance` command.
    EntityGetDistance(output::EntityGetDistance),
    /// The response from the `EntityLinearPatter` command.
    EntityLinearPattern(output::EntityLinearPattern),
    /// The response from the `Solid3dGetAllEdgeFaces` command.
    Solid3dGetAllEdgeFaces(output::Solid3dGetAllEdgeFaces),
    /// The response from the `Solid3dGetAllOppositeEdges` command.
    Solid3dGetAllOppositeEdges(output::Solid3dGetAllOppositeEdges),
    /// The response from the `Solid3dGetOppositeEdge` command.
    Solid3dGetOppositeEdge(output::Solid3dGetOppositeEdge),
    /// The response from the `Solid3dGetPrevAdjacentEdge` command.
    Solid3dGetPrevAdjacentEdge(output::Solid3dGetPrevAdjacentEdge),
    /// The response from the `Solid3dGetNextAdjacentEdge` command.
    Solid3dGetNextAdjacentEdge(output::Solid3dGetNextAdjacentEdge),
    /// The response from the `MouseClick` command.
    MouseClick(output::MouseClick),
    /// The response from the `CurveGetType` command.
    CurveGetType(output::CurveGetType),
    /// The response from the `CurveGetControlPoints` command.
    CurveGetControlPoints(output::CurveGetControlPoints),
    /// The response from the `Take Snapshot` command.
    TakeSnapshot(output::TakeSnapshot),
    /// The response from the `Path Get Info` command.
    PathGetInfo(output::PathGetInfo),
    /// The response from the `Path Get Curve UUIDs for Vertices` command.
    PathGetCurveUuidsForVertices(output::PathGetCurveUuidsForVertices),
    /// The response from the `Path Get Vertex UUIDs` command.
    PathGetVertexUuids(output::PathGetVertexUuids),
    /// The response from the `PlaneIntersectAndProject` command.
    PlaneIntersectAndProject(output::PlaneIntersectAndProject),
    /// The response from the `CurveGetEndPoints` command.
    CurveGetEndPoints(output::CurveGetEndPoints),
    /// The response from the `ImportFiles` command.
    ImportFiles(output::ImportFiles),
    /// The response from the `Mass` command.
    Mass(output::Mass),
    /// The response from the `Volume` command.
    Volume(output::Volume),
    /// The response from the `Density` command.
    Density(output::Density),
    /// The response from the `SurfaceArea` command.
    SurfaceArea(output::SurfaceArea),
    /// The response from the `CenterOfMass` command.
    CenterOfMass(output::CenterOfMass),
    /// The response from the `GetSketchModePlane` command.
    GetSketchModePlane(output::GetSketchModePlane),
=======
    $(
        #[doc = "The response from the `"]
        #[doc = stringify!($variant)]
        #[doc = "` command."]
        $variant(output::$variant),
    )* }
    };
}

build_enum! {
    Export,
    SelectWithPoint,
    HighlightSetEntity,
    EntityGetChildUuid,
    EntityGetNumChildren,
    EntityGetParentId,
    EntityGetAllChildUuids,
    SelectGet,
    GetEntityType,
    EntityGetDistance,
    Solid3dGetAllEdgeFaces,
    Solid3dGetAllOppositeEdges,
    Solid3dGetOppositeEdge,
    Solid3dGetPrevAdjacentEdge,
    Solid3dGetNextAdjacentEdge,
    MouseClick,
    CurveGetType,
    CurveGetControlPoints,
    TakeSnapshot,
    PathGetInfo,
    PathGetCurveUuidsForVertices,
    PathGetVertexUuids,
    PlaneIntersectAndProject,
    CurveGetEndPoints,
    ImportFiles,
    Mass,
    Volume,
    Density,
    SurfaceArea,
    CenterOfMass,
    GetSketchModePlane
>>>>>>> 9835418c
}

impl From<output::ImportFiles> for OkModelingCmdResponse {
    fn from(x: output::ImportFiles) -> Self {
        Self::ImportFiles(x)
    }
}

impl From<output::CurveGetEndPoints> for OkModelingCmdResponse {
    fn from(x: output::CurveGetEndPoints) -> Self {
        Self::CurveGetEndPoints(x)
    }
}

impl From<output::PlaneIntersectAndProject> for OkModelingCmdResponse {
    fn from(x: output::PlaneIntersectAndProject) -> Self {
        Self::PlaneIntersectAndProject(x)
    }
}

impl From<()> for OkModelingCmdResponse {
    fn from(_: ()) -> Self {
        Self::Empty
    }
}<|MERGE_RESOLUTION|>--- conflicted
+++ resolved
@@ -13,74 +13,6 @@
     /// An empty response, used for any command that does not explicitly have a response
     /// defined here.
     Empty,
-<<<<<<< HEAD
-    /// The response from the `Export` command.
-    /// When this is being performed over a websocket, this is sent as binary not JSON.
-    /// The binary data can be deserialized as `bincode` into a `Vec<ExportFile>`.
-    Export(output::Export),
-    /// The response from the `SelectWithPoint` command.
-    SelectWithPoint(output::SelectWithPoint),
-    /// The response from the `HighlightSetEntity` command.
-    HighlightSetEntity(output::HighlightSetEntity),
-    /// The response from the `EntityGetChildUuid` command.
-    EntityGetChildUuid(output::EntityGetChildUuid),
-    /// The response from the `EntityGetNumChildren` command.
-    EntityGetNumChildren(output::EntityGetNumChildren),
-    /// The response from the `EntityGetParentId` command.
-    EntityGetParentId(output::EntityGetParentId),
-    /// The response from the `EntityGetAllChildUuids` command.
-    EntityGetAllChildUuids(output::EntityGetAllChildUuids),
-    /// The response from the `SelectGet` command.
-    SelectGet(output::SelectGet),
-    /// The response from the `GetEntityType` command.
-    GetEntityType(output::GetEntityType),
-    /// The response from the `EntityGetDistance` command.
-    EntityGetDistance(output::EntityGetDistance),
-    /// The response from the `EntityLinearPatter` command.
-    EntityLinearPattern(output::EntityLinearPattern),
-    /// The response from the `Solid3dGetAllEdgeFaces` command.
-    Solid3dGetAllEdgeFaces(output::Solid3dGetAllEdgeFaces),
-    /// The response from the `Solid3dGetAllOppositeEdges` command.
-    Solid3dGetAllOppositeEdges(output::Solid3dGetAllOppositeEdges),
-    /// The response from the `Solid3dGetOppositeEdge` command.
-    Solid3dGetOppositeEdge(output::Solid3dGetOppositeEdge),
-    /// The response from the `Solid3dGetPrevAdjacentEdge` command.
-    Solid3dGetPrevAdjacentEdge(output::Solid3dGetPrevAdjacentEdge),
-    /// The response from the `Solid3dGetNextAdjacentEdge` command.
-    Solid3dGetNextAdjacentEdge(output::Solid3dGetNextAdjacentEdge),
-    /// The response from the `MouseClick` command.
-    MouseClick(output::MouseClick),
-    /// The response from the `CurveGetType` command.
-    CurveGetType(output::CurveGetType),
-    /// The response from the `CurveGetControlPoints` command.
-    CurveGetControlPoints(output::CurveGetControlPoints),
-    /// The response from the `Take Snapshot` command.
-    TakeSnapshot(output::TakeSnapshot),
-    /// The response from the `Path Get Info` command.
-    PathGetInfo(output::PathGetInfo),
-    /// The response from the `Path Get Curve UUIDs for Vertices` command.
-    PathGetCurveUuidsForVertices(output::PathGetCurveUuidsForVertices),
-    /// The response from the `Path Get Vertex UUIDs` command.
-    PathGetVertexUuids(output::PathGetVertexUuids),
-    /// The response from the `PlaneIntersectAndProject` command.
-    PlaneIntersectAndProject(output::PlaneIntersectAndProject),
-    /// The response from the `CurveGetEndPoints` command.
-    CurveGetEndPoints(output::CurveGetEndPoints),
-    /// The response from the `ImportFiles` command.
-    ImportFiles(output::ImportFiles),
-    /// The response from the `Mass` command.
-    Mass(output::Mass),
-    /// The response from the `Volume` command.
-    Volume(output::Volume),
-    /// The response from the `Density` command.
-    Density(output::Density),
-    /// The response from the `SurfaceArea` command.
-    SurfaceArea(output::SurfaceArea),
-    /// The response from the `CenterOfMass` command.
-    CenterOfMass(output::CenterOfMass),
-    /// The response from the `GetSketchModePlane` command.
-    GetSketchModePlane(output::GetSketchModePlane),
-=======
     $(
         #[doc = "The response from the `"]
         #[doc = stringify!($variant)]
@@ -101,6 +33,7 @@
     SelectGet,
     GetEntityType,
     EntityGetDistance,
+    EntityLinearPattern,
     Solid3dGetAllEdgeFaces,
     Solid3dGetAllOppositeEdges,
     Solid3dGetOppositeEdge,
@@ -122,7 +55,6 @@
     SurfaceArea,
     CenterOfMass,
     GetSketchModePlane
->>>>>>> 9835418c
 }
 
 impl From<output::ImportFiles> for OkModelingCmdResponse {
