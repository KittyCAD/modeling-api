--- conflicted
+++ resolved
@@ -8,7 +8,7 @@
     id::ModelingCmdId,
     shared::{CurveType, EntityType, ExportFile, PathCommand, Point2d, Point3d},
     traits::ModelingCmdOutput,
-    units,
+    units, EntityLinearPattern,
 };
 
 /// The response from the `Export` endpoint.
@@ -256,48 +256,6 @@
     pub max_distance: f64,
 }
 
-<<<<<<< HEAD
-/// The response from the `EntityLinearPattern` command.
-#[derive(Debug, Serialize, Deserialize, JsonSchema)]
-pub struct EntityLinearPattern {
-    /// The UUIDs of the entities that were created.
-    pub entity_ids: Vec<Uuid>,
-}
-
-impl<'de> ModelingCmdOutput<'de> for Export {}
-impl<'de> ModelingCmdOutput<'de> for SelectWithPoint {}
-impl<'de> ModelingCmdOutput<'de> for HighlightSetEntity {}
-impl<'de> ModelingCmdOutput<'de> for EntityGetChildUuid {}
-impl<'de> ModelingCmdOutput<'de> for EntityGetNumChildren {}
-impl<'de> ModelingCmdOutput<'de> for EntityGetParentId {}
-impl<'de> ModelingCmdOutput<'de> for EntityGetAllChildUuids {}
-impl<'de> ModelingCmdOutput<'de> for EntityGetDistance {}
-impl<'de> ModelingCmdOutput<'de> for EntityLinearPattern {}
-impl<'de> ModelingCmdOutput<'de> for SelectGet {}
-impl<'de> ModelingCmdOutput<'de> for GetEntityType {}
-impl<'de> ModelingCmdOutput<'de> for Solid3dGetAllEdgeFaces {}
-impl<'de> ModelingCmdOutput<'de> for Solid3dGetAllOppositeEdges {}
-impl<'de> ModelingCmdOutput<'de> for Solid3dGetOppositeEdge {}
-impl<'de> ModelingCmdOutput<'de> for Solid3dGetPrevAdjacentEdge {}
-impl<'de> ModelingCmdOutput<'de> for Solid3dGetNextAdjacentEdge {}
-impl<'de> ModelingCmdOutput<'de> for MouseClick {}
-impl<'de> ModelingCmdOutput<'de> for CurveGetType {}
-impl<'de> ModelingCmdOutput<'de> for CurveGetControlPoints {}
-impl<'de> ModelingCmdOutput<'de> for TakeSnapshot {}
-impl<'de> ModelingCmdOutput<'de> for PathGetInfo {}
-impl<'de> ModelingCmdOutput<'de> for PathGetCurveUuidsForVertices {}
-impl<'de> ModelingCmdOutput<'de> for PathGetVertexUuids {}
-impl<'de> ModelingCmdOutput<'de> for PlaneIntersectAndProject {}
-impl<'de> ModelingCmdOutput<'de> for CurveGetEndPoints {}
-impl<'de> ModelingCmdOutput<'de> for ImportFiles {}
-impl<'de> ModelingCmdOutput<'de> for Mass {}
-impl<'de> ModelingCmdOutput<'de> for Volume {}
-impl<'de> ModelingCmdOutput<'de> for Density {}
-impl<'de> ModelingCmdOutput<'de> for SurfaceArea {}
-impl<'de> ModelingCmdOutput<'de> for CenterOfMass {}
-impl<'de> ModelingCmdOutput<'de> for GetSketchModePlane {}
-impl<'de> ModelingCmdOutput<'de> for () {}
-=======
 impl ModelingCmdOutput for Export {}
 impl ModelingCmdOutput for SelectWithPoint {}
 impl ModelingCmdOutput for HighlightSetEntity {}
@@ -306,6 +264,7 @@
 impl ModelingCmdOutput for EntityGetParentId {}
 impl ModelingCmdOutput for EntityGetAllChildUuids {}
 impl ModelingCmdOutput for EntityGetDistance {}
+impl ModelingCmdOutput for EntityLinearPattern {}
 impl ModelingCmdOutput for SelectGet {}
 impl ModelingCmdOutput for GetEntityType {}
 impl ModelingCmdOutput for Solid3dGetAllEdgeFaces {}
@@ -329,5 +288,4 @@
 impl ModelingCmdOutput for SurfaceArea {}
 impl ModelingCmdOutput for CenterOfMass {}
 impl ModelingCmdOutput for GetSketchModePlane {}
-impl ModelingCmdOutput for () {}
->>>>>>> 9835418c
+impl ModelingCmdOutput for () {}