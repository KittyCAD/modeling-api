--- conflicted
+++ resolved
@@ -27,20 +27,6 @@
         }
     };
 }
-<<<<<<< HEAD
-impl<'de> ModelingCmdVariant<'de> for GetSketchModePlane {
-    type Output = out::GetSketchModePlane;
-    fn into_enum(self) -> ModelingCmd {
-        ModelingCmd::GetSketchModePlane(self)
-    }
-}
-impl<'de> ModelingCmdVariant<'de> for EntityLinearPattern {
-    type Output = out::EntityLinearPattern;
-    fn into_enum(self) -> ModelingCmd {
-        ModelingCmd::EntityLinearPattern(self)
-    }
-}
-=======
 
 impl_variant_empty!(StartPath);
 impl_variant_empty!(MovePathPen);
@@ -62,6 +48,7 @@
 impl_variant_output!(EntityGetChildUuid);
 impl_variant_output!(EntityGetAllChildUuids);
 impl_variant_output!(EntityGetDistance);
+impl_variant_output!(EntityLinearPattern);
 impl_variant_empty!(EditModeEnter);
 impl_variant_output!(SelectWithPoint);
 impl_variant_empty!(SelectAdd);
@@ -112,5 +99,4 @@
 impl_variant_output!(Density);
 impl_variant_output!(SurfaceArea);
 impl_variant_output!(CenterOfMass);
-impl_variant_output!(GetSketchModePlane);
->>>>>>> 9835418c
+impl_variant_output!(GetSketchModePlane);