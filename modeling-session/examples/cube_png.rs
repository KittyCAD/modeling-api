//! Use the KittyCAD modeling API to draw a cube and save it to a PNG.
use std::{env, io::Cursor};

use color_eyre::{
    eyre::{bail, Context},
    Result,
};
use kittycad_modeling_cmds::{
    id::ModelingCmdId,
    length_unit::LengthUnit,
    ok_response::OkModelingCmdResponse,
    shared::{PathSegment, Point3d},
    ClosePath, ExtendPath, Extrude, ModelingCmd, MovePathPen, StartPath, TakeSnapshot,
};
use kittycad_modeling_session::{Session, SessionBuilder};
use uuid::Uuid;

const CUBE_WIDTH: LengthUnit = LengthUnit(100.0);

#[tokio::main(flavor = "current_thread")]
async fn main() -> Result<()> {
    // Set up the API client.
    let token = env::var("ZOO_API_TOKEN")
        .or_else(|_| env::var("KITTYCAD_API_TOKEN")) // legacy name
        .context("You must set $ZOO_API_TOKEN")?;
    let client = kittycad::Client::new(token);

    // Where should the final PNG be saved?
    let img_output_path = env::var("IMAGE_OUTPUT_PATH").unwrap_or_else(|_| "model.png".to_owned());

    let session_builder = SessionBuilder {
        client,
        fps: Some(10),
        unlocked_framerate: Some(false),
        video_res_height: Some(720),
        video_res_width: Some(1280),
        buffer_reqs: None,
        await_response_timeout: None,
        show_grid: None,
    };
    let mut session = Session::start(session_builder)
        .await
        .context("could not establish session")?;

    // Create a new empty path.
    let path_id = Uuid::new_v4();
    let path = path_id.into();
    session
        .run_command(path, ModelingCmd::StartPath(StartPath::default()))
        .await
        .context("could not create path")?;

    // Add four lines to the path,
    // in the shape of a square.
    // First, start the path at the first corner.
    let start = Point3d {
        x: -CUBE_WIDTH,
        y: -CUBE_WIDTH,
        z: -CUBE_WIDTH,
    };
    session
        .run_command(random_id(), MovePathPen { path, to: start }.into())
        .await
        .context("could not move path pen to start")?;

    // Now extend the path to each corner, and back to the start.
    let points = [
        Point3d {
            x: CUBE_WIDTH,
            y: -CUBE_WIDTH,
            z: -CUBE_WIDTH,
        },
        Point3d {
            x: CUBE_WIDTH,
            y: CUBE_WIDTH,
            z: -CUBE_WIDTH,
        },
        Point3d {
            x: -CUBE_WIDTH,
            y: CUBE_WIDTH,
            z: -CUBE_WIDTH,
        },
        start,
    ];
    for point in points {
        session
            .run_command(
                random_id(),
                ExtendPath {
                    path,
                    segment: PathSegment::Line {
                        end: point,
                        relative: false,
                    },
                    label: Default::default(),
                }
                .into(),
            )
            .await
            .context("could not draw square")?;
    }
    // Extrude the square into a cube.
    session
        .run_command(random_id(), ModelingCmd::ClosePath(ClosePath { path_id }))
        .await
        .context("could not close square path")?;
    session
        .run_command(
            random_id(),
            Extrude {
                distance: CUBE_WIDTH * 2.0,
                target: path,
                faces: None,
                opposite: Default::default(),
                extrude_method: Default::default(),
<<<<<<< HEAD
                show_seams: Default::default(),
=======
                body_type: Default::default(),
>>>>>>> 71bbd51a
            }
            .into(),
        )
        .await
        .context("could not extrude square into cube")?;
    // Export model as a PNG.
    let snapshot_resp = session
        .run_command(
            random_id(),
            TakeSnapshot {
                format: kittycad_modeling_cmds::ImageFormat::Png,
            }
            .into(),
        )
        .await
        .context("could not get PNG snapshot")?;

    // Save the PNG to disk.
    match snapshot_resp {
        OkModelingCmdResponse::TakeSnapshot(snap) => {
            let mut img = image::ImageReader::new(Cursor::new(snap.contents));
            img.set_format(image::ImageFormat::Png);
            let img = img.decode().context("could not decode PNG bytes")?;
            img.save(img_output_path).context("could not save PNG to disk")?;
        }
        other => bail!("Unexpected response: {other:?}"),
    };
    Ok(())
}

fn random_id() -> ModelingCmdId {
    Uuid::new_v4().into()
}<|MERGE_RESOLUTION|>--- conflicted
+++ resolved
@@ -113,11 +113,8 @@
                 faces: None,
                 opposite: Default::default(),
                 extrude_method: Default::default(),
-<<<<<<< HEAD
                 show_seams: Default::default(),
-=======
                 body_type: Default::default(),
->>>>>>> 71bbd51a
             }
             .into(),
         )
