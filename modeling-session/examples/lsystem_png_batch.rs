//! Use the KittyCAD modeling API to draw an L-System and save it to a PNG.
use std::{env, io::Cursor};

use color_eyre::{
    eyre::{bail, Context},
    Result,
};
use kittycad_modeling_cmds::{
    id::ModelingCmdId,
    length_unit::LengthUnit,
    ok_response::OkModelingCmdResponse,
    shared::{PathSegment, Point3d},
    websocket::ModelingCmdReq,
    ClosePath, ExtendPath, Extrude, ModelingCmd, MovePathPen, StartPath, TakeSnapshot,
};
use kittycad_modeling_session::{Session, SessionBuilder};
use lsystem::{LSystem, MapRules};
use uuid::Uuid;

#[tokio::main(flavor = "current_thread")]
async fn main() -> Result<()> {
    // Set up the API client.
    let token = env::var("ZOO_API_TOKEN")
        .or_else(|_| env::var("KITTYCAD_API_TOKEN")) // legacy name
        .context("You must set $ZOO_API_TOKEN")?;
    let client = kittycad::Client::new(token);

    // Where should the final PNG be saved?
    let img_output_path = env::var("IMAGE_OUTPUT_PATH").unwrap_or_else(|_| "model_lsystem_batched.png".to_owned());

    let session_builder = SessionBuilder {
        client,
        fps: Some(10),
        unlocked_framerate: Some(false),
        video_res_height: Some(720),
        video_res_width: Some(1280),
        buffer_reqs: None,
        await_response_timeout: None,
        show_grid: None,
    };
    let mut session = Session::start(session_builder)
        .await
        .context("could not establish session")?;

    let mut rules = MapRules::new();
    rules.set_str('F', "FF+F+F+F+F+F-F");
    let axiom = "F+F+F+F".chars().collect();
    let mut system = LSystem::new(rules, axiom);

    // Iterates 3 times. More causes PNG snapshot to fail.
    let out_chars = system.nth(2).unwrap();

    // Create a new empty path.
    let path_id = Uuid::new_v4();
    let path = path_id.into();
    session
        .run_command(path, ModelingCmd::from(StartPath::default()))
        .await
        .context("could not create path")?;

    // Add four lines to the path,
    // in the shape of a square.
    // First, start the path at the first corner.
    let mut sketch_batch = vec![ModelingCmdReq {
        cmd_id: random_id(),
        cmd: ModelingCmd::MovePathPen(MovePathPen {
            path,
            to: Point3d {
                x: LengthUnit(0.0),
                y: LengthUnit(0.0),
                z: LengthUnit(0.0),
            },
        }),
    }];

    struct Polar {
        angle: f64,
        length: f64,
        x: f64,
        y: f64,
    }

    let mut x = 0.0;
    let mut y = 0.0;
    let mut angle = 0.0;
    let mut length = 10.0;
    let factor = 1.36;
    let mut stack: Vec<Polar> = vec![];
    let deg = std::f64::consts::PI * 2.0 / 360.0;

    let mut extend_paths: Vec<ModelingCmdReq> = vec![];

    for c in out_chars {
        match c {
            '[' => {
                stack.push(Polar { angle, length, x, y });
            }
            ']' => {
                if let Some(last) = stack.pop() {
                    angle = last.angle;
                    length = last.length;
                    x = last.x;
                    y = last.y;
                };
            }
            '>' => length *= factor,
            '<' => length /= factor,
            '+' => angle = (angle - 90.0) % 360.0,
            '-' => angle = (angle + 90.0) % 360.0,
            'F' => {
                x += (angle * deg).cos() * length;
                y += (angle * deg).sin() * length;

                extend_paths.push(ModelingCmdReq {
                    cmd_id: random_id(),
                    cmd: ModelingCmd::ExtendPath(ExtendPath {
                        path,
                        segment: PathSegment::Line {
                            end: Point3d {
                                x: LengthUnit(x),
                                y: LengthUnit(y),
                                z: LengthUnit(0.0),
                            },
                            relative: false,
                        },
                        label: Default::default(),
                    }),
                });
            }
            _ => panic!("Unhandled character encountered"),
        }
    }
    sketch_batch.extend(extend_paths);

    sketch_batch.push(ModelingCmdReq {
        cmd: ModelingCmd::ClosePath(ClosePath { path_id }),
        cmd_id: random_id(),
    });
    sketch_batch.push(ModelingCmdReq {
        cmd: ModelingCmd::Extrude(Extrude {
            distance: LengthUnit(1.0),
            target: path,
            faces: None,
            opposite: Default::default(),
            extrude_method: Default::default(),
<<<<<<< HEAD
            show_seams: Default::default(),
=======
            body_type: Default::default(),
>>>>>>> 71bbd51a
        }),
        cmd_id: random_id(),
    });
    session
        .run_batch_no_responses(sketch_batch, random_id())
        .await
        .context("could not draw cube in batch")?;

    // Export model as a PNG.
    let snapshot_resp = session
        .run_command(
            random_id(),
            ModelingCmd::from(TakeSnapshot {
                format: kittycad_modeling_cmds::ImageFormat::Png,
            }),
        )
        .await
        .context("could not get PNG snapshot")?;

    // Save the PNG to disk.
    match snapshot_resp {
        OkModelingCmdResponse::TakeSnapshot(snap) => {
            let mut img = image::ImageReader::new(Cursor::new(snap.contents));
            img.set_format(image::ImageFormat::Png);
            let img = img.decode().context("could not decode PNG bytes")?;
            img.save(img_output_path).context("could not save PNG to disk")?;
        }
        other => bail!("Unexpected response: {other:?}"),
    };
    Ok(())
}

fn random_id() -> ModelingCmdId {
    Uuid::new_v4().into()
}<|MERGE_RESOLUTION|>--- conflicted
+++ resolved
@@ -143,11 +143,8 @@
             faces: None,
             opposite: Default::default(),
             extrude_method: Default::default(),
-<<<<<<< HEAD
             show_seams: Default::default(),
-=======
             body_type: Default::default(),
->>>>>>> 71bbd51a
         }),
         cmd_id: random_id(),
     });
