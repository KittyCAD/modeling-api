--- conflicted
+++ resolved
@@ -156,13 +156,8 @@
 impl BinaryArithmetic {
     /// Calculate the the arithmetic equation.
     /// May read values from the given memory.
-<<<<<<< HEAD
-    pub fn calculate(self, mem: &mut Memory) -> Result<Primitive, ExecutionError> {
-        use std::ops::{Add, Div, Mul, Rem, Sub};
-=======
     pub fn calculate(self, mem: &mut Memory, events: &mut EventWriter) -> Result<Primitive, ExecutionError> {
-        use std::ops::{Add, Div, Mul, Sub};
->>>>>>> c8d992ec
+        use std::ops::{Add, Div, Mul, Sub, Rem};
         match self.operation {
             BinaryOperation::Add => {
                 arithmetic_body!(self, mem, add, events)
